import atexit
from concurrent import futures
from dataclasses import dataclass
import grpc
import logging
from itertools import chain
import json
import os
import socket
import sys
from threading import Event, Lock, Thread, RLock
import time
import traceback
from typing import Callable, Dict, List, Optional, Tuple

import ray
from ray.cloudpickle.compat import pickle
from ray.job_config import JobConfig
from ray._raylet import connect_to_gcs
import ray.core.generated.ray_client_pb2 as ray_client_pb2
import ray.core.generated.ray_client_pb2_grpc as ray_client_pb2_grpc
from ray.util.client.common import (ClientServerHandle,
                                    CLIENT_SERVER_MAX_THREADS, GRPC_OPTIONS)
<<<<<<< HEAD
from ray.util.client.server.dataservicer import _get_reconnecting_from_context
from ray.util.client.common import _get_client_id_from_context
=======
from ray._private.client_mode_hook import disable_client_hook
>>>>>>> 60f84fa0
from ray._private.parameter import RayParams
import ray._private.runtime_env as runtime_pkg
from ray._private.services import ProcessInfo, start_ray_client_server
from ray._private.utils import detect_fate_sharing_support

# Import psutil after ray so the packaged version is used.
import psutil

logger = logging.getLogger(__name__)

CHECK_PROCESS_INTERVAL_S = 30

MIN_SPECIFIC_SERVER_PORT = 23000
MAX_SPECIFIC_SERVER_PORT = 24000

CHECK_CHANNEL_TIMEOUT_S = 10

LOGSTREAM_RETRIES = 5
LOGSTREAM_RETRY_INTERVAL_SEC = 2


@dataclass
class SpecificServer:
    port: int
    process_handle_future: futures.Future
    channel: "grpc._channel.Channel"

    def is_ready(self) -> bool:
        """Check if the server is ready or not (doesn't block)."""
        return self.process_handle_future.done()

    def wait_ready(self, timeout: Optional[float] = None) -> None:
        """
        Wait for the server to actually start up.
        """
        res = self.process_handle_future.result(timeout=timeout)
        if res is None:
            # This is only set to none when server creation specifically fails.
            raise RuntimeError("Server startup failed.")

    def poll(self) -> Optional[int]:
        """Check if the process has exited."""
        try:
            proc = self.process_handle_future.result(timeout=0.1)
            if proc is not None:
                return proc.process.poll()
        except futures.TimeoutError:
            return

    def kill(self) -> None:
        """Try to send a KILL signal to the process."""
        try:
            proc = self.process_handle_future.result(timeout=0.1)
            if proc is not None:
                proc.process.kill()
        except futures.TimeoutError:
            # Server has not been started yet.
            pass

    def set_result(self, proc: Optional[ProcessInfo]) -> None:
        """Set the result of the internal future if it is currently unset."""
        if not self.is_ready():
            self.process_handle_future.set_result(proc)


def _match_running_client_server(command: List[str]) -> bool:
    """
    Detects if the main process in the given command is the RayClient Server.
    This works by ensuring that the the first three arguments are similar to:
        <python> -m ray.util.client.server
    """
    flattened = " ".join(command)
    rejoined = flattened.split()
    if len(rejoined) < 3:
        return False
    return rejoined[1:3] == ["-m", "ray.util.client.server"]


class ProxyManager():
    def __init__(self,
                 redis_address: Optional[str],
                 *,
                 session_dir: Optional[str] = None,
                 redis_password: Optional[str] = None):
        self.servers: Dict[str, SpecificServer] = dict()
        self.server_lock = RLock()
        self._redis_address = redis_address
        self._redis_password = redis_password
        self._free_ports: List[int] = list(
            range(MIN_SPECIFIC_SERVER_PORT, MAX_SPECIFIC_SERVER_PORT))

        self._check_thread = Thread(target=self._check_processes, daemon=True)
        self._check_thread.start()

        self.fate_share = bool(detect_fate_sharing_support())
        self._node: Optional[ray.node.Node] = None
        atexit.register(self._cleanup)

    def _get_unused_port(self) -> int:
        """
        Search for a port in _free_ports that is unused.
        """
        with self.server_lock:
            num_ports = len(self._free_ports)
            for _ in range(num_ports):
                port = self._free_ports.pop(0)
                s = socket.socket(socket.AF_INET, socket.SOCK_STREAM)
                try:
                    s.bind(("", port))
                except OSError:
                    self._free_ports.append(port)
                    continue
                finally:
                    s.close()
                return port
        raise RuntimeError("Unable to succeed in selecting a random port.")

    @property
    def redis_address(self) -> str:
        """
        Returns the provided Ray Redis address, or creates a new cluster.
        """
        if self._redis_address:
            return self._redis_address
        # Start a new, locally scoped cluster.
        connection_tuple = ray.init()
        self._redis_address = connection_tuple["redis_address"]
        self._session_dir = connection_tuple["session_dir"]
        return self._redis_address

    @property
    def node(self) -> ray.node.Node:
        """Gets a 'ray.Node' object for this node (the head node).
        If it does not already exist, one is created using the redis_address.
        """
        if self._node:
            return self._node

        ray_params = RayParams(redis_address=self.redis_address)
        if self._redis_password:
            ray_params.redis_password = self._redis_password

        self._node = ray.node.Node(
            ray_params,
            head=False,
            shutdown_at_exit=False,
            spawn_reaper=False,
            connect_only=True)

        return self._node

    def create_specific_server(self, client_id: str) -> SpecificServer:
        """
        Create, but not start a SpecificServer for a given client. This
        method must be called once per client.
        """
        with self.server_lock:
            assert self.servers.get(client_id) is None, (
                f"Server already created for Client: {client_id}")
            port = self._get_unused_port()
            server = SpecificServer(
                port=port,
                process_handle_future=futures.Future(),
                channel=grpc.insecure_channel(
                    f"localhost:{port}", options=GRPC_OPTIONS))
            self.servers[client_id] = server
            return server

    def start_specific_server(self, client_id: str,
                              job_config: JobConfig) -> bool:
        """
        Start up a RayClient Server for an incoming client to
        communicate with. Returns whether creation was successful.
        """
        specific_server = self._get_server_for_client(client_id)
        assert specific_server, f"Server has not been created for: {client_id}"

        output, error = self.node.get_log_file_handles(
            f"ray_client_server_{specific_server.port}", unique=True)

        # Set up the working_dir for the server.
        # TODO(edoakes): this should go be unified with the worker setup code
        # by going through the runtime_env agent.
        uris = job_config.get_runtime_env_uris() if job_config else []
        if uris:
            # Download and set up the working_dir locally.
            working_dir = runtime_pkg.ensure_runtime_env_setup(uris)

            # Set PYTHONPATH in the environment variables so the working_dir
            # is included in the module search path.
            runtime_env = job_config.runtime_env
            env_vars = runtime_env.get("env_vars", None) or {}
            python_path = working_dir
            if "PYTHONPATH" in env_vars:
                python_path += (os.pathsep + runtime_env["PYTHONPATH"])
            env_vars["PYTHONPATH"] = python_path
            runtime_env["env_vars"] = env_vars
            job_config.set_runtime_env(runtime_env)

        serialized_runtime_env = job_config.get_serialized_runtime_env()

        proc = start_ray_client_server(
            self.redis_address,
            specific_server.port,
            stdout_file=output,
            stderr_file=error,
            fate_share=self.fate_share,
            server_type="specific-server",
            serialized_runtime_env=serialized_runtime_env,
            session_dir=self.node.get_session_dir_path(),
            redis_password=self._redis_password)

        # Wait for the process being run transitions from the shim process
        # to the actual RayClient Server.
        pid = proc.process.pid
        if sys.platform != "win32":
            psutil_proc = psutil.Process(pid)
        else:
            psutil_proc = None
        # Don't use `psutil` on Win32
        while psutil_proc is not None:
            if proc.process.poll() is not None:
                logger.error(
                    f"SpecificServer startup failed for client: {client_id}")
                break
            cmd = psutil_proc.cmdline()
            if _match_running_client_server(cmd):
                break
            logger.debug(
                "Waiting for Process to reach the actual client server.")
            time.sleep(0.5)
        specific_server.set_result(proc)
        logger.info(f"SpecificServer started on port: {specific_server.port} "
                    f"with PID: {pid} for client: {client_id}")
        return proc.process.poll() is None

    def _get_server_for_client(self,
                               client_id: str) -> Optional[SpecificServer]:
        with self.server_lock:
            client = self.servers.get(client_id)
            if client is None:
                logger.error(f"Unable to find channel for client: {client_id}")
            return client

    def has_channel(self, client_id: str) -> bool:
        server = self._get_server_for_client(client_id)
        if server is None:
            return False

        return server.is_ready()

    def get_channel(
            self,
            client_id: str,
    ) -> Optional["grpc._channel.Channel"]:
        """
        Find the gRPC Channel for the given client_id. This will block until
        the server process has started.
        """
        server = self._get_server_for_client(client_id)
        if server is None:
            return None
        # Wait for the SpecificServer to become ready.
        server.wait_ready()
        try:
            grpc.channel_ready_future(
                server.channel).result(timeout=CHECK_CHANNEL_TIMEOUT_S)
            return server.channel
        except grpc.FutureTimeoutError:
            logger.exception(f"Timeout waiting for channel for {client_id}")
            return None

    def _check_processes(self):
        """
        Keeps the internal servers dictionary up-to-date with running servers.
        """
        while True:
            with self.server_lock:
                for client_id, specific_server in list(self.servers.items()):
                    if specific_server.poll() is not None:
                        del self.servers[client_id]
                        # Port is available to use again.
                        self._free_ports.append(specific_server.port)

            time.sleep(CHECK_PROCESS_INTERVAL_S)

    def _cleanup(self) -> None:
        """
        Forcibly kill all spawned RayClient Servers. This ensures cleanup
        for platforms where fate sharing is not supported.
        """
        for server in self.servers.values():
            server.kill()


class RayletServicerProxy(ray_client_pb2_grpc.RayletDriverServicer):
    def __init__(self, ray_connect_handler: Callable,
                 proxy_manager: ProxyManager):
        self.proxy_manager = proxy_manager
        self.ray_connect_handler = ray_connect_handler

    def _call_inner_function(
            self, request, context,
            method: str) -> Optional[ray_client_pb2_grpc.RayletDriverStub]:
        client_id = _get_client_id_from_context(context, logger)
        chan = self.proxy_manager.get_channel(client_id)
        if not chan:
            logger.error(f"Channel for Client: {client_id} not found!")
            context.set_code(grpc.StatusCode.NOT_FOUND)
            return None

        stub = ray_client_pb2_grpc.RayletDriverStub(chan)
        try:
            return getattr(stub, method)(
                request, metadata=[("client_id", client_id)])
        except Exception:
            logger.exception(f"Proxying call to {method} failed!")

    def _has_channel_for_request(self, context):
        client_id = _get_client_id_from_context(context)
        return self.proxy_manager.has_channel(client_id)

    def Init(self, request, context=None) -> ray_client_pb2.InitResponse:
        return self._call_inner_function(request, context, "Init")

    def KVPut(self, request, context=None) -> ray_client_pb2.KVPutResponse:
        """Proxies internal_kv.put.

        This is used by the working_dir code to upload to the GCS before
        ray.init is called. In that case (if we don't have a server yet)
        we directly make the internal KV call from the proxier.

        Otherwise, we proxy the call to the downstream server as usual.
        """
        if self._has_channel_for_request(context):
            return self._call_inner_function(request, context, "KVPut")

        with disable_client_hook():
            already_exists = ray.experimental.internal_kv._internal_kv_put(
                request.key, request.value, overwrite=request.overwrite)
        return ray_client_pb2.KVPutResponse(already_exists=already_exists)

    def KVGet(self, request, context=None) -> ray_client_pb2.KVGetResponse:
        """Proxies internal_kv.get.

        This is used by the working_dir code to upload to the GCS before
        ray.init is called. In that case (if we don't have a server yet)
        we directly make the internal KV call from the proxier.

        Otherwise, we proxy the call to the downstream server as usual.
        """
        if self._has_channel_for_request(context):
            return self._call_inner_function(request, context, "KVGet")

        with disable_client_hook():
            value = ray.experimental.internal_kv._internal_kv_get(request.key)
        return ray_client_pb2.KVGetResponse(value=value)

    def KVDel(self, request, context=None) -> ray_client_pb2.KVDelResponse:
        """Proxies internal_kv.delete.

        This is used by the working_dir code to upload to the GCS before
        ray.init is called. In that case (if we don't have a server yet)
        we directly make the internal KV call from the proxier.

        Otherwise, we proxy the call to the downstream server as usual.
        """
        if self._has_channel_for_request(context):
            return self._call_inner_function(request, context, "KVGet")

        with disable_client_hook():
            ray.experimental.internal_kv._internal_kv_del(request.key)
        return ray_client_pb2.KVDelResponse()

    def KVList(self, request, context=None) -> ray_client_pb2.KVListResponse:
        """Proxies internal_kv.list.

        This is used by the working_dir code to upload to the GCS before
        ray.init is called. In that case (if we don't have a server yet)
        we directly make the internal KV call from the proxier.

        Otherwise, we proxy the call to the downstream server as usual.
        """
        if self._has_channel_for_request(context):
            return self._call_inner_function(request, context, "KVList")

        with disable_client_hook():
            keys = ray.experimental.internal_kv._internal_kv_list(
                request.prefix)
        return ray_client_pb2.KVListResponse(keys=keys)

    def KVExists(self, request,
                 context=None) -> ray_client_pb2.KVExistsResponse:
        """Proxies internal_kv.exists.

        This is used by the working_dir code to upload to the GCS before
        ray.init is called. In that case (if we don't have a server yet)
        we directly make the internal KV call from the proxier.

        Otherwise, we proxy the call to the downstream server as usual.
        """
        if self._has_channel_for_request(context):
            return self._call_inner_function(request, context, "KVExists")

        with disable_client_hook():
            exists = ray.experimental.internal_kv._internal_kv_exists(
                request.key)
        return ray_client_pb2.KVExistsResponse(exists=exists)

    def ListNamedActors(self, request, context=None
                        ) -> ray_client_pb2.ClientListNamedActorsResponse:
        return self._call_inner_function(request, context, "ListNamedActors")

    def ClusterInfo(self, request,
                    context=None) -> ray_client_pb2.ClusterInfoResponse:

        # NOTE: We need to respond to the PING request here to allow the client
        # to continue with connecting.
        if request.type == ray_client_pb2.ClusterInfoType.PING:
            resp = ray_client_pb2.ClusterInfoResponse(json=json.dumps({}))
            return resp
        return self._call_inner_function(request, context, "ClusterInfo")

    def Terminate(self, req, context=None):
        return self._call_inner_function(req, context, "Terminate")

    def GetObject(self, request, context=None):
        return self._call_inner_function(request, context, "GetObject")

    def PutObject(self, request: ray_client_pb2.PutRequest,
                  context=None) -> ray_client_pb2.PutResponse:
        return self._call_inner_function(request, context, "PutObject")

    def WaitObject(self, request, context=None) -> ray_client_pb2.WaitResponse:
        return self._call_inner_function(request, context, "WaitObject")

    def Schedule(self, task, context=None) -> ray_client_pb2.ClientTaskTicket:
        return self._call_inner_function(task, context, "Schedule")


def ray_client_server_env_prep(job_config: JobConfig) -> JobConfig:
    return job_config


def prepare_runtime_init_req(init_request: ray_client_pb2.DataRequest
                             ) -> Tuple[ray_client_pb2.DataRequest, JobConfig]:
    """
    Extract JobConfig and possibly mutate InitRequest before it is passed to
    the specific RayClient Server.
    """
    init_type = init_request.WhichOneof("type")
    assert init_type == "init", ("Received initial message of type "
                                 f"{init_type}, not 'init'.")
    req = init_request.init
    job_config = JobConfig()
    if req.job_config:
        job_config = pickle.loads(req.job_config)
    new_job_config = ray_client_server_env_prep(job_config)
    modified_init_req = ray_client_pb2.InitRequest(
        job_config=pickle.dumps(new_job_config),
        ray_init_kwargs=init_request.init.ray_init_kwargs,
        reconnect_grace_period=init_request.reconnect_grace_period)

    init_request.init.CopyFrom(modified_init_req)
    return (init_request, new_job_config)


class DataServicerProxy(ray_client_pb2_grpc.RayletDataStreamerServicer):
    def __init__(self, proxy_manager: ProxyManager):
        self.num_clients = 0
        self.clients_last_seen: Dict[str, float] = {}
        self.reconnect_grace_periods: Dict[str, float] = {}
        self.clients_lock = Lock()
        self.proxy_manager = proxy_manager
        self.stopped = Event()

    def modify_connection_info_resp(self,
                                    init_resp: ray_client_pb2.DataResponse
                                    ) -> ray_client_pb2.DataResponse:
        """
        Modify the `num_clients` returned the ConnectionInfoResponse because
        individual SpecificServers only have **one** client.
        """
        init_type = init_resp.WhichOneof("type")
        if init_type != "connection_info":
            return init_resp
        modified_resp = ray_client_pb2.DataResponse()
        modified_resp.CopyFrom(init_resp)
        with self.clients_lock:
            modified_resp.connection_info.num_clients = self.num_clients
        return modified_resp

    def Datapath(self, request_iterator, context):
        cleanup_requested = False
        start_time = time.time()
        client_id = _get_client_id_from_context(context, logger)
        if client_id == "":
            return
        reconnecting = _get_reconnecting_from_context(context)

        if reconnecting:
            with self.clients_lock:
                if client_id not in self.clients_last_seen:
                    # Client took too long to reconnect, session has already
                    # been cleaned up
                    context.set_code(grpc.StatusCode.NOT_FOUND)
                    context.set_details(
                        "Attempted to reconnect a session that has already "
                        "been cleaned up")
                    return
                self.clients_last_seen[client_id] = start_time
            server = self.proxy_manager._get_server_for_client(client_id)
        else:
            # Create Placeholder *before* reading the first request.
            server = self.proxy_manager.create_specific_server(client_id)
            with self.clients_lock:
                self.clients_last_seen[client_id] = start_time
                self.num_clients += 1

<<<<<<< HEAD
        try:
            if not reconnecting:
                logger.info(f"New data connection from client {client_id}: ")
                init_req = next(request_iterator)
                with self.clients_lock:
                    self.reconnect_grace_periods[client_id] = \
                        init_req.reconnect_grace_period
                try:
                    modified_init_req, job_config = prepare_runtime_init_req(
                        init_req)
                    request_iterator = chain([modified_init_req],
                                             request_iterator)
                    if not self.proxy_manager.start_specific_server(
                            client_id, job_config):
                        logger.error(
                            f"Server startup failed for client: {client_id}, "
                            f"using JobConfig: {job_config}!")
                        raise RuntimeError(
                            "Starting Ray client server failed. This is most "
                            "likely because the runtime_env failed to be "
                            "installed. See ray_client_server_[port].err on "
                            "the head node of the cluster for the relevant "
                            "logs.")
                    channel = self.proxy_manager.get_channel(client_id)
                    if channel is None:
                        logger.error(f"Channel not found for {client_id}")
                        raise RuntimeError(
                            "Proxy failed to Connect to backend! Check "
                            "`ray_client_server.err` on the cluster.")
                except Exception:
                    init_resp = ray_client_pb2.DataResponse(
                        init=ray_client_pb2.InitResponse(
                            ok=False, msg=traceback.format_exc()))
                    init_resp.req_id = init_req.req_id
                    yield init_resp
                    return None

            channel = self.proxy_manager.get_channel(client_id)
            stub = ray_client_pb2_grpc.RayletDataStreamerStub(channel)
=======
            logger.info(f"New data connection from client {client_id}: ")
            init_req = next(request_iterator)
            try:
                modified_init_req, job_config = prepare_runtime_init_req(
                    init_req)
                if not self.proxy_manager.start_specific_server(
                        client_id, job_config):
                    logger.error(
                        f"Server startup failed for client: {client_id}, "
                        f"using JobConfig: {job_config}!")
                    raise RuntimeError(
                        "Starting Ray client server failed. This is most "
                        "likely because the runtime_env failed to be "
                        "installed. See ray_client_server_[port].err on the "
                        "head node of the cluster for the relevant logs.")
                channel = self.proxy_manager.get_channel(client_id)
                if channel is None:
                    logger.error(f"Channel not found for {client_id}")
                    raise RuntimeError(
                        "Proxy failed to Connect to backend! Check "
                        "`ray_client_server.err` on the cluster.")
                stub = ray_client_pb2_grpc.RayletDataStreamerStub(channel)
            except Exception:
                init_resp = ray_client_pb2.DataResponse(
                    init=ray_client_pb2.InitResponse(
                        ok=False, msg=traceback.format_exc()))
                init_resp.req_id = init_req.req_id
                yield init_resp
                return None

            new_iter = chain([modified_init_req], request_iterator)
>>>>>>> 60f84fa0
            resp_stream = stub.Datapath(
                request_iterator, metadata=[("client_id", client_id)])
            for resp in resp_stream:
                resp_type = resp.WhichOneof("type")
                if resp_type == "connection_cleanup":
                    # Dataclient is delaying cleanup, proxier should as well
                    cleanup_requested = True
                yield self.modify_connection_info_resp(resp)
        except Exception:
            logger.exception("Proxying Datapath failed!")
        finally:
            cleanup_delay = self.reconnect_grace_periods.get(client_id)
            if not cleanup_requested and cleanup_delay is not None:
                # Delay cleanup, since client may attempt a reconnect
                # Wait on stopped event in case the server closes and we
                # can clean up earlier
                self.stopped.wait(timeout=cleanup_delay)
            with self.clients_lock:
                if client_id not in self.clients_last_seen:
                    logger.info(f"{client_id} not found. Skipping clean up.")
                    # Connection has already been cleaned up
                    return
                last_seen = self.clients_last_seen[client_id]
                logger.info(
                    f"{client_id} last started stream at {last_seen}. Current "
                    f"stream started at {start_time}.")
                if last_seen > start_time:
                    logger.info("Client reconnected. Skipping cleanup.")
                    # Client has reconnected, don't clean up
                    return
                logger.debug(f"Client detached: {client_id}")
                self.num_clients -= 1
                del self.clients_last_seen[client_id]
                if client_id in self.reconnect_grace_periods:
                    del self.reconnect_grace_periods[client_id]
                server.set_result(None)


class LogstreamServicerProxy(ray_client_pb2_grpc.RayletLogStreamerServicer):
    def __init__(self, proxy_manager: ProxyManager):
        super().__init__()
        self.proxy_manager = proxy_manager

    def Logstream(self, request_iterator, context):
        client_id = _get_client_id_from_context(context, logger)
        if client_id == "":
            return
        logger.debug(f"New logstream connection from client {client_id}: ")

        channel = None
        # We need to retry a few times because the LogClient *may* connect
        # Before the DataClient has finished connecting.
        for i in range(LOGSTREAM_RETRIES):
            channel = self.proxy_manager.get_channel(client_id)

            if channel is not None:
                break
            logger.warning(
                f"Retrying Logstream connection. {i+1} attempts failed.")
            time.sleep(LOGSTREAM_RETRY_INTERVAL_SEC)

        if channel is None:
            context.set_code(grpc.StatusCode.NOT_FOUND)
            context.set_details(
                "Logstream proxy failed to connect. Channel for client "
                f"{client_id} not found.")
            return None

        stub = ray_client_pb2_grpc.RayletLogStreamerStub(channel)

        resp_stream = stub.Logstream(
            request_iterator, metadata=[("client_id", client_id)])
        try:
            for resp in resp_stream:
                yield resp
        except Exception:
            logger.exception("Proxying Logstream failed!")


def serve_proxier(connection_str: str,
                  redis_address: Optional[str],
                  *,
                  redis_password: Optional[str] = None,
                  session_dir: Optional[str] = None):
    # Initialize internal KV to be used to upload and download working_dir
    # before calling ray.init within the RayletServicers.
    # NOTE(edoakes): redis_address and redis_password should only be None in
    # tests.
    if redis_address is not None and redis_password is not None:
        ip, port = redis_address.split(":")
        gcs_client = connect_to_gcs(ip, int(port), redis_password)
        ray.experimental.internal_kv._initialize_internal_kv(gcs_client)

    server = grpc.server(
        futures.ThreadPoolExecutor(max_workers=CLIENT_SERVER_MAX_THREADS),
        options=GRPC_OPTIONS)
    proxy_manager = ProxyManager(
        redis_address, session_dir=session_dir, redis_password=redis_password)
    task_servicer = RayletServicerProxy(None, proxy_manager)
    data_servicer = DataServicerProxy(proxy_manager)
    logs_servicer = LogstreamServicerProxy(proxy_manager)
    ray_client_pb2_grpc.add_RayletDriverServicer_to_server(
        task_servicer, server)
    ray_client_pb2_grpc.add_RayletDataStreamerServicer_to_server(
        data_servicer, server)
    ray_client_pb2_grpc.add_RayletLogStreamerServicer_to_server(
        logs_servicer, server)
    server.add_insecure_port(connection_str)
    server.start()
    return ClientServerHandle(
        task_servicer=task_servicer,
        data_servicer=data_servicer,
        logs_servicer=logs_servicer,
        grpc_server=server,
    )<|MERGE_RESOLUTION|>--- conflicted
+++ resolved
@@ -21,12 +21,9 @@
 import ray.core.generated.ray_client_pb2_grpc as ray_client_pb2_grpc
 from ray.util.client.common import (ClientServerHandle,
                                     CLIENT_SERVER_MAX_THREADS, GRPC_OPTIONS)
-<<<<<<< HEAD
 from ray.util.client.server.dataservicer import _get_reconnecting_from_context
 from ray.util.client.common import _get_client_id_from_context
-=======
 from ray._private.client_mode_hook import disable_client_hook
->>>>>>> 60f84fa0
 from ray._private.parameter import RayParams
 import ray._private.runtime_env as runtime_pkg
 from ray._private.services import ProcessInfo, start_ray_client_server
@@ -546,7 +543,6 @@
                 self.clients_last_seen[client_id] = start_time
                 self.num_clients += 1
 
-<<<<<<< HEAD
         try:
             if not reconnecting:
                 logger.info(f"New data connection from client {client_id}: ")
@@ -586,39 +582,6 @@
 
             channel = self.proxy_manager.get_channel(client_id)
             stub = ray_client_pb2_grpc.RayletDataStreamerStub(channel)
-=======
-            logger.info(f"New data connection from client {client_id}: ")
-            init_req = next(request_iterator)
-            try:
-                modified_init_req, job_config = prepare_runtime_init_req(
-                    init_req)
-                if not self.proxy_manager.start_specific_server(
-                        client_id, job_config):
-                    logger.error(
-                        f"Server startup failed for client: {client_id}, "
-                        f"using JobConfig: {job_config}!")
-                    raise RuntimeError(
-                        "Starting Ray client server failed. This is most "
-                        "likely because the runtime_env failed to be "
-                        "installed. See ray_client_server_[port].err on the "
-                        "head node of the cluster for the relevant logs.")
-                channel = self.proxy_manager.get_channel(client_id)
-                if channel is None:
-                    logger.error(f"Channel not found for {client_id}")
-                    raise RuntimeError(
-                        "Proxy failed to Connect to backend! Check "
-                        "`ray_client_server.err` on the cluster.")
-                stub = ray_client_pb2_grpc.RayletDataStreamerStub(channel)
-            except Exception:
-                init_resp = ray_client_pb2.DataResponse(
-                    init=ray_client_pb2.InitResponse(
-                        ok=False, msg=traceback.format_exc()))
-                init_resp.req_id = init_req.req_id
-                yield init_resp
-                return None
-
-            new_iter = chain([modified_init_req], request_iterator)
->>>>>>> 60f84fa0
             resp_stream = stub.Datapath(
                 request_iterator, metadata=[("client_id", client_id)])
             for resp in resp_stream:
