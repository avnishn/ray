"""This file implements a threaded stream controller to return logs back from
the ray clientserver.
"""
import sys
import logging
import queue
import threading
import time
import grpc

from typing import TYPE_CHECKING

import ray.core.generated.ray_client_pb2 as ray_client_pb2
import ray.core.generated.ray_client_pb2_grpc as ray_client_pb2_grpc

<<<<<<< HEAD
from ray.util.debug import log_once
=======
if TYPE_CHECKING:
    from ray.util.client.worker import Worker
>>>>>>> b8c361d3

logger = logging.getLogger(__name__)
# TODO(barakmich): Running a logger in a logger causes loopback.
# The client logger need its own root -- possibly this one.
# For the moment, let's just not propogate beyond this point.
logger.propagate = False


class LogstreamClient:
<<<<<<< HEAD
    def __init__(self, client_worker, metadata: list):
=======
    def __init__(self, client_worker: "Worker", metadata: list):
>>>>>>> b8c361d3
        """Initializes a thread-safe log stream over a Ray Client gRPC channel.

        Args:
            client_worker: The Ray Client worker that manages this client
            metadata: metadata to pass to gRPC requests
        """
        self.client_worker = client_worker
        self._metadata = metadata
        self.request_queue = queue.Queue()
        self.log_thread = self._start_logthread()
        self.log_thread.start()
        self.last_req = None

    def _start_logthread(self) -> threading.Thread:
        return threading.Thread(target=self._log_main, args=(), daemon=True)

    def _log_main(self) -> None:
<<<<<<< HEAD
        reconnecting = False
        while not self.client_worker._in_shutdown:
            if reconnecting:
                # Refresh queue and retry last request
                self.request_queue = queue.Queue()
                if self.last_req:
                    self.request_queue.put(self.last_req)
            stub = ray_client_pb2_grpc.RayletLogStreamerStub(
                self.client_worker.channel)
            try:
                log_stream = stub.Logstream(
                    iter(self.request_queue.get, None),
                    metadata=self._metadata)
            except ValueError:
                # Trying to use the stub on a cancelled channel will raise
                # ValueError. This should only happen when the data client
                # is attempting to reset the connection -- sleep and try
                # again.
                time.sleep(.5)
                continue
            try:
                for record in log_stream:
                    if record.level < 0:
                        self.stdstream(level=record.level, msg=record.msg)
                    self.log(level=record.level, msg=record.msg)
                return
            except grpc.RpcError as e:
                reconnecting = self._process_rpc_error(e)
                if not reconnecting:
                    return

    def _process_rpc_error(self, e: grpc.RpcError) -> bool:
        """
        Processes RPC errors that occur while reading from data stream.
        Returns True if the error can be recovered from, False otherwise.
        """
        if self.client_worker._can_reconnect(e):
            if log_once("lost_reconnect_logs"):
                logger.warning(
                    "Log channel is reconnecting. Logs produced while "
                    "the connection was down can be found on the head "
                    "node of the cluster in "
                    "`ray_client_server_[port].out`")
            logger.info("Log channel dropped, retrying.")
            time.sleep(.5)
            return True
        logger.info("Shutting down log channel.")
        if not self.client_worker._in_shutdown:
            logger.exception("Unexpected exception:")
        return False
=======
        stub = ray_client_pb2_grpc.RayletLogStreamerStub(
            self.client_worker.channel)
        log_stream = stub.Logstream(
            iter(self.request_queue.get, None), metadata=self._metadata)
        try:
            for record in log_stream:
                if record.level < 0:
                    self.stdstream(level=record.level, msg=record.msg)
                self.log(level=record.level, msg=record.msg)
        except grpc.RpcError as e:
            self._process_rpc_error(e)

    def _process_rpc_error(self, e: grpc.RpcError):
        """
        Processes RPC errors that occur while reading from data stream.
        """
        if e.code() == grpc.StatusCode.CANCELLED:
            # Graceful shutdown. We've cancelled our own connection.
            logger.info("Cancelling logs channel")
        elif e.code() in (grpc.StatusCode.UNAVAILABLE,
                          grpc.StatusCode.RESOURCE_EXHAUSTED):
            # TODO(barakmich): The server may have
            # dropped. In theory, we can retry, as per
            # https://grpc.github.io/grpc/core/md_doc_statuscodes.html but
            # in practice we may need to think about the correct semantics
            # here.
            logger.info("Server disconnected from logs channel")
        else:
            # Some other, unhandled, gRPC error
            logger.exception(
                f"Got Error from logger channel -- shutting down: {e}")
>>>>>>> b8c361d3

    def log(self, level: int, msg: str):
        """Log the message from the log stream.
        By default, calls logger.log but this can be overridden.

        Args:
            level: The loglevel of the received log message
            msg: The content of the message
        """
        logger.log(level=level, msg=msg)

    def stdstream(self, level: int, msg: str):
        """Log the stdout/stderr entry from the log stream.
        By default, calls print but this can be overridden.

        Args:
            level: The loglevel of the received log message
            msg: The content of the message
        """
        print_file = sys.stderr if level == -2 else sys.stdout
        print(msg, file=print_file, end="")

    def set_logstream_level(self, level: int):
        logger.setLevel(level)
        req = ray_client_pb2.LogSettingsRequest()
        req.enabled = True
        req.loglevel = level
        self.request_queue.put(req)
        self.last_req = req

    def close(self) -> None:
        self.request_queue.put(None)
        if self.log_thread is not None:
            self.log_thread.join()

    def disable_logs(self) -> None:
        req = ray_client_pb2.LogSettingsRequest()
        req.enabled = False
        self.request_queue.put(req)
        self.last_req = req<|MERGE_RESOLUTION|>--- conflicted
+++ resolved
@@ -13,12 +13,10 @@
 import ray.core.generated.ray_client_pb2 as ray_client_pb2
 import ray.core.generated.ray_client_pb2_grpc as ray_client_pb2_grpc
 
-<<<<<<< HEAD
 from ray.util.debug import log_once
-=======
+
 if TYPE_CHECKING:
     from ray.util.client.worker import Worker
->>>>>>> b8c361d3
 
 logger = logging.getLogger(__name__)
 # TODO(barakmich): Running a logger in a logger causes loopback.
@@ -28,11 +26,7 @@
 
 
 class LogstreamClient:
-<<<<<<< HEAD
-    def __init__(self, client_worker, metadata: list):
-=======
     def __init__(self, client_worker: "Worker", metadata: list):
->>>>>>> b8c361d3
         """Initializes a thread-safe log stream over a Ray Client gRPC channel.
 
         Args:
@@ -50,7 +44,6 @@
         return threading.Thread(target=self._log_main, args=(), daemon=True)
 
     def _log_main(self) -> None:
-<<<<<<< HEAD
         reconnecting = False
         while not self.client_worker._in_shutdown:
             if reconnecting:
@@ -101,39 +94,6 @@
         if not self.client_worker._in_shutdown:
             logger.exception("Unexpected exception:")
         return False
-=======
-        stub = ray_client_pb2_grpc.RayletLogStreamerStub(
-            self.client_worker.channel)
-        log_stream = stub.Logstream(
-            iter(self.request_queue.get, None), metadata=self._metadata)
-        try:
-            for record in log_stream:
-                if record.level < 0:
-                    self.stdstream(level=record.level, msg=record.msg)
-                self.log(level=record.level, msg=record.msg)
-        except grpc.RpcError as e:
-            self._process_rpc_error(e)
-
-    def _process_rpc_error(self, e: grpc.RpcError):
-        """
-        Processes RPC errors that occur while reading from data stream.
-        """
-        if e.code() == grpc.StatusCode.CANCELLED:
-            # Graceful shutdown. We've cancelled our own connection.
-            logger.info("Cancelling logs channel")
-        elif e.code() in (grpc.StatusCode.UNAVAILABLE,
-                          grpc.StatusCode.RESOURCE_EXHAUSTED):
-            # TODO(barakmich): The server may have
-            # dropped. In theory, we can retry, as per
-            # https://grpc.github.io/grpc/core/md_doc_statuscodes.html but
-            # in practice we may need to think about the correct semantics
-            # here.
-            logger.info("Server disconnected from logs channel")
-        else:
-            # Some other, unhandled, gRPC error
-            logger.exception(
-                f"Got Error from logger channel -- shutting down: {e}")
->>>>>>> b8c361d3
 
     def log(self, level: int, msg: str):
         """Log the message from the log stream.
