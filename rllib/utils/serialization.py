import base64
import importlib
import io
import zlib
from typing import Any, Dict, Optional, Sequence, Type, Union

import numpy as np

import ray
from ray.rllib.utils.annotations import DeveloperAPI
from ray.rllib.utils.gym import try_import_gymnasium_and_gym
from ray.rllib.utils.error import NotSerializable
from ray.rllib.utils.spaces.flexdict import FlexDict
from ray.rllib.utils.spaces.repeated import Repeated
from ray.rllib.utils.spaces.simplex import Simplex

gym, old_gym = try_import_gymnasium_and_gym()

old_gym_text_class = None
if old_gym:
    old_gym_text_class = getattr(old_gym.spaces, "Text", None)


<<<<<<< HEAD
def convert_numpy_to_python_types(obj: Any):
    """Convert an object that is a numpy type to a python type.

    If the object is not a numpy type, it is returned unchanged.

    Args:
        obj: The object to convert.
    """
    if isinstance(obj, np.integer):
        return int(obj)
    elif isinstance(obj, np.floating):
        return float(obj)
    elif isinstance(obj, np.ndarray):
        return obj.tolist()
    elif isinstance(obj, np.bool_):
        return bool(obj)
    else:
        return obj
=======
NOT_SERIALIZABLE = "__not_serializable__"
>>>>>>> b725a303


def _serialize_ndarray(array: np.ndarray) -> str:
    """Pack numpy ndarray into Base64 encoded strings for serialization.

    This function uses numpy.save() instead of pickling to ensure
    compatibility.

    Args:
        array: numpy ndarray.

    Returns:
        b64 escaped string.
    """
    buf = io.BytesIO()
    np.save(buf, array)
    return base64.b64encode(zlib.compress(buf.getvalue())).decode("ascii")


def _deserialize_ndarray(b64_string: str) -> np.ndarray:
    """Unpack b64 escaped string into numpy ndarray.

    This function assumes the unescaped bytes are of npy format.

    Args:
        b64_string: Base64 escaped string.

    Returns:
        numpy ndarray.
    """
    return np.load(io.BytesIO(zlib.decompress(base64.b64decode(b64_string))))


@DeveloperAPI
def gym_space_to_dict(space: gym.spaces.Space) -> Dict:
    """Serialize a gym Space into a JSON-serializable dict.

    Args:
        space: gym.spaces.Space

    Returns:
        Serialized JSON string.
    """

    def _box(sp: gym.spaces.Box) -> Dict:
        return {
            "space": "box",
            "low": _serialize_ndarray(sp.low),
            "high": _serialize_ndarray(sp.high),
            "shape": sp._shape,  # shape is a tuple.
            "dtype": sp.dtype.str,
        }

    def _discrete(sp: gym.spaces.Discrete) -> Dict:
        d = {
            "space": "discrete",
            "n": int(sp.n),
        }
        # Offset is a relatively new Discrete space feature.
        if hasattr(sp, "start"):
            d["start"] = int(sp.start)
        return d

    def _multi_binary(sp: gym.spaces.MultiBinary) -> Dict:
        return {
            "space": "multi-binary",
            "n": int(sp.n),
            "dtype": sp.dtype.str,
        }

    def _multi_discrete(sp: gym.spaces.MultiDiscrete) -> Dict:
        return {
            "space": "multi-discrete",
            "nvec": _serialize_ndarray(sp.nvec),
            "dtype": sp.dtype.str,
        }

    def _tuple(sp: gym.spaces.Tuple) -> Dict:
        return {
            "space": "tuple",
            "spaces": [gym_space_to_dict(sp) for sp in sp.spaces],
        }

    def _dict(sp: gym.spaces.Dict) -> Dict:
        return {
            "space": "dict",
            "spaces": {k: gym_space_to_dict(sp) for k, sp in sp.spaces.items()},
        }

    def _simplex(sp: Simplex) -> Dict:
        return {
            "space": "simplex",
            "shape": sp._shape,  # shape is a tuple.
            "concentration": sp.concentration,
            "dtype": sp.dtype.str,
        }

    def _repeated(sp: Repeated) -> Dict:
        return {
            "space": "repeated",
            "child_space": gym_space_to_dict(sp.child_space),
            "max_len": sp.max_len,
        }

    def _flex_dict(sp: FlexDict) -> Dict:
        d = {
            "space": "flex_dict",
        }
        for k, s in sp.spaces:
            d[k] = gym_space_to_dict(s)
        return d

    def _text(sp: "gym.spaces.Text") -> Dict:
        # Note (Kourosh): This only works in gym >= 0.25.0
        charset = getattr(sp, "character_set", None)
        if charset is None:
            charset = getattr(sp, "charset", None)
        if charset is None:
            raise ValueError(
                "Text space must have a character_set or charset attribute"
            )
        return {
            "space": "text",
            "min_length": sp.min_length,
            "max_length": sp.max_length,
            "charset": charset,
        }

    if isinstance(space, gym.spaces.Box):
        return _box(space)
    elif isinstance(space, gym.spaces.Discrete):
        return _discrete(space)
    elif isinstance(space, gym.spaces.MultiBinary):
        return _multi_binary(space)
    elif isinstance(space, gym.spaces.MultiDiscrete):
        return _multi_discrete(space)
    elif isinstance(space, gym.spaces.Tuple):
        return _tuple(space)
    elif isinstance(space, gym.spaces.Dict):
        return _dict(space)
    elif isinstance(space, gym.spaces.Text):
        return _text(space)
    elif isinstance(space, Simplex):
        return _simplex(space)
    elif isinstance(space, Repeated):
        return _repeated(space)
    elif isinstance(space, FlexDict):
        return _flex_dict(space)
    # Old gym Spaces.
    elif old_gym and isinstance(space, old_gym.spaces.Box):
        return _box(space)
    elif old_gym and isinstance(space, old_gym.spaces.Discrete):
        return _discrete(space)
    elif old_gym and isinstance(space, old_gym.spaces.MultiDiscrete):
        return _multi_discrete(space)
    elif old_gym and isinstance(space, old_gym.spaces.Tuple):
        return _tuple(space)
    elif old_gym and isinstance(space, old_gym.spaces.Dict):
        return _dict(space)
    elif old_gym and old_gym_text_class and isinstance(space, old_gym_text_class):
        return _text(space)
    else:
        raise ValueError("Unknown space type for serialization, ", type(space))


@DeveloperAPI
def space_to_dict(space: gym.spaces.Space) -> Dict:
    d = {"space": gym_space_to_dict(space)}
    if "original_space" in space.__dict__:
        d["original_space"] = space_to_dict(space.original_space)
    return d


@DeveloperAPI
def gym_space_from_dict(d: Dict) -> gym.spaces.Space:
    """De-serialize a dict into gym Space.

    Args:
        str: serialized JSON str.

    Returns:
        De-serialized gym space.
    """

    def __common(d: Dict):
        """Common updates to the dict before we use it to construct spaces"""
        ret = d.copy()
        del ret["space"]
        if "dtype" in ret:
            ret["dtype"] = np.dtype(ret["dtype"])
        return ret

    def _box(d: Dict) -> gym.spaces.Box:
        ret = d.copy()
        ret.update(
            {
                "low": _deserialize_ndarray(d["low"]),
                "high": _deserialize_ndarray(d["high"]),
            }
        )
        return gym.spaces.Box(**__common(ret))

    def _discrete(d: Dict) -> gym.spaces.Discrete:
        return gym.spaces.Discrete(**__common(d))

    def _multi_binary(d: Dict) -> gym.spaces.MultiBinary:
        return gym.spaces.MultiBinary(**__common(d))

    def _multi_discrete(d: Dict) -> gym.spaces.MultiDiscrete:
        ret = d.copy()
        ret.update(
            {
                "nvec": _deserialize_ndarray(ret["nvec"]),
            }
        )
        return gym.spaces.MultiDiscrete(**__common(ret))

    def _tuple(d: Dict) -> gym.spaces.Discrete:
        spaces = [gym_space_from_dict(sp) for sp in d["spaces"]]
        return gym.spaces.Tuple(spaces=spaces)

    def _dict(d: Dict) -> gym.spaces.Discrete:
        spaces = {k: gym_space_from_dict(sp) for k, sp in d["spaces"].items()}
        return gym.spaces.Dict(spaces=spaces)

    def _simplex(d: Dict) -> Simplex:
        return Simplex(**__common(d))

    def _repeated(d: Dict) -> Repeated:
        child_space = gym_space_from_dict(d["child_space"])
        return Repeated(child_space=child_space, max_len=d["max_len"])

    def _flex_dict(d: Dict) -> FlexDict:
        spaces = {k: gym_space_from_dict(s) for k, s in d.items() if k != "space"}
        return FlexDict(spaces=spaces)

    def _text(d: Dict) -> "gym.spaces.Text":
        return gym.spaces.Text(**__common(d))

    space_map = {
        "box": _box,
        "discrete": _discrete,
        "multi-binary": _multi_binary,
        "multi-discrete": _multi_discrete,
        "tuple": _tuple,
        "dict": _dict,
        "simplex": _simplex,
        "repeated": _repeated,
        "flex_dict": _flex_dict,
        "text": _text,
    }

    space_type = d["space"]
    if space_type not in space_map:
        raise ValueError("Unknown space type for de-serialization, ", space_type)

    return space_map[space_type](d)


@DeveloperAPI
def space_from_dict(d: Dict) -> gym.spaces.Space:
    space = gym_space_from_dict(d["space"])
    if "original_space" in d:
        assert "space" in d["original_space"]
        if isinstance(d["original_space"]["space"], str):
            # For backward compatibility reasons, if d["original_space"]["space"]
            # is a string, this original space was serialized by gym_space_to_dict.
            space.original_space = gym_space_from_dict(d["original_space"])
        else:
            # Otherwise, this original space was serialized by space_to_dict.
            space.original_space = space_from_dict(d["original_space"])
    return space


@DeveloperAPI
def check_if_args_kwargs_serializable(args: Sequence[Any], kwargs: Dict[str, Any]):
    """Check if parameters to a function are serializable by ray.

    Args:
        args: arguments to be checked.
        kwargs: keyword arguments to be checked.

    Raises:
        NoteSerializable if either args are kwargs are not serializable
            by ray.
    """
    for arg in args:
        try:
            # if the object is truly serializable we should be able to
            # ray.put and ray.get it.
            ray.get(ray.put(arg))
        except TypeError as e:
            raise NotSerializable(
                "RLModule constructor arguments must be serializable. "
                f"Found non-serializable argument: {arg}.\n"
                f"Original serialization error: {e}"
            )
    for k, v in kwargs.items():
        try:
            # if the object is truly serializable we should be able to
            # ray.put and ray.get it.
            ray.get(ray.put(v))
        except TypeError as e:
            raise NotSerializable(
                "RLModule constructor arguments must be serializable. "
                f"Found non-serializable keyword argument: {k} = {v}.\n"
                f"Original serialization error: {e}"
            )


@DeveloperAPI
def serialize_type(type_: Union[Type, str]) -> str:
    """Converts a type into its full classpath ([module file] + "." + [class name]).

    Args:
        type_: The type to convert.

    Returns:
        The full classpath of the given type, e.g. "ray.rllib.algorithms.ppo.PPOConfig".
    """
    # TODO (avnishn): find a way to incorporate the tune registry here.
    # Already serialized.
    if isinstance(type_, str):
        return type_

    return type_.__module__ + "." + type_.__qualname__


@DeveloperAPI
def deserialize_type(
    module: Union[str, Type], error: bool = False
) -> Optional[Union[str, Type]]:
    """Resolves a class path to a class.
    If the given module is already a class, it is returned as is.
    If the given module is a string, it is imported and the class is returned.

    Args:
        module: The classpath (str) or type to resolve.
        error: Whether to throw a ValueError if `module` could not be resolved into
            a class. If False and `module` is not resolvable, returns None.

    Returns:
        The resolved class or `module` (if `error` is False and no resolution possible).

    Raises:
        ValueError: If `error` is True and `module` cannot be resolved.
    """
    # Already a class, return as-is.
    if isinstance(module, type):
        return module
    # A string.
    elif isinstance(module, str):
        # Try interpreting (as classpath) and importing the given module.
        try:
            module_path, class_name = module.rsplit(".", 1)
            module = importlib.import_module(module_path)
            return getattr(module, class_name)
        # Module not found OR not a module (but a registered string?).
        except (ModuleNotFoundError, ImportError, AttributeError, ValueError) as e:
            # Ignore if error=False.
            if error:
                raise ValueError(
                    f"Could not deserialize the given classpath `module={module}` into "
                    "a valid python class! Make sure you have all necessary pip "
                    "packages installed and all custom modules are in your "
                    "`PYTHONPATH` env variable."
                ) from e
    else:
        raise ValueError(f"`module` ({module} must be type or string (classpath)!")

    return module<|MERGE_RESOLUTION|>--- conflicted
+++ resolved
@@ -14,6 +14,8 @@
 from ray.rllib.utils.spaces.repeated import Repeated
 from ray.rllib.utils.spaces.simplex import Simplex
 
+NOT_SERIALIZABLE = "__not_serializable__"
+
 gym, old_gym = try_import_gymnasium_and_gym()
 
 old_gym_text_class = None
@@ -21,7 +23,6 @@
     old_gym_text_class = getattr(old_gym.spaces, "Text", None)
 
 
-<<<<<<< HEAD
 def convert_numpy_to_python_types(obj: Any):
     """Convert an object that is a numpy type to a python type.
 
@@ -40,9 +41,6 @@
         return bool(obj)
     else:
         return obj
-=======
-NOT_SERIALIZABLE = "__not_serializable__"
->>>>>>> b725a303
 
 
 def _serialize_ndarray(array: np.ndarray) -> str:
