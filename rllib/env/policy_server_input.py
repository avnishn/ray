--- conflicted
+++ resolved
@@ -35,7 +35,10 @@
     For an example, run `examples/serving/cartpole_server.py` along
     with `examples/serving/cartpole_client.py --inference-mode=local|remote`.
 
-<<<<<<< HEAD
+    WARNING: This class is not meant to be publicly exposed. Anyone that can
+    communicate with this server can execute arbitary code on the machine. Use
+    this with caution, in isolated environments, and at your own risk.
+
     .. testcode::
         :skipif: True
 
@@ -65,40 +68,6 @@
         _, reward, _, _, _ = env.step(action)
         client.log_returns(eps_id, reward)
         client.log_returns(eps_id, reward)
-=======
-    WARNING: This class is not meant to be publicly exposed. Anyone that can
-    communicate with this server can execute arbitary code on the machine. Use
-    this with caution, in isolated environments, and at your own risk.
-
-    Examples:
-        >>> import gymnasium as gym
-        >>> from ray.rllib.algorithms.pg import PGConfig
-        >>> from ray.rllib.env.policy_client import PolicyClient
-        >>> from ray.rllib.env.policy_server_input import PolicyServerInput
-        >>> addr, port = ... # doctest: +SKIP
-        >>> config = ( # doctest: +SKIP
-        ...     PGConfig()
-        ...     .environment("CartPole-v1")
-        ...     .offline_data(
-        ...         input_=lambda ioctx: PolicyServerInput(ioctx, addr, port)
-        ...     )
-        ...     # Run just 1 server (in the Algorithm's WorkerSet).
-        ...     .rollouts(num_rollout_workers=0)
-        ... )
-        >>> pg = config.build() # doctest: +SKIP
-        >>> while True: # doctest: +SKIP
-        >>>     pg.train() # doctest: +SKIP
-
-        >>> client = PolicyClient( # doctest: +SKIP
-        ...     "localhost:9900", inference_mode="local")
-        >>> eps_id = client.start_episode()  # doctest: +SKIP
-        >>> env = gym.make("CartPole-v1")
-        >>> obs, info = env.reset()
-        >>> action = client.get_action(eps_id, obs) # doctest: +SKIP
-        >>> _, reward, _, _, _ = env.step(action) # doctest: +SKIP
-        >>> client.log_returns(eps_id, reward) # doctest: +SKIP
-        >>> client.log_returns(eps_id, reward) # doctest: +SKIP
->>>>>>> 1aae1ac3
     """
 
     @PublicAPI
