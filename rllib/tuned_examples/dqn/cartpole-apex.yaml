# Note here that with < 3 workers, APEX can behave a little unstably
# due to the (static) per-worker-epsilon distribution, which also makes
# evaluation w/o evaluation worker set harder.
# For an epsilon-free/greedy evaluation, use:
# evaluation_interval: 1
# evaluation_config:
#     explore: False
cartpole-apex-dqn-training-itr:
    env: CartPole-v0
    run: APEX
    stop:
        episode_reward_mean: 150.0
        timesteps_total: 250000
    config:
        # Works for both torch and tf.
        framework: tf
        # Make this work with only 5 CPUs and 0 GPUs:
        num_workers: 3
        optimizer:
            num_replay_buffer_shards: 2

        num_gpus: 0

        min_time_s_per_reporting: 5
        target_network_update_freq: 500
        learning_starts: 1000
        timesteps_per_iteration: 1000
        buffer_size: 20000
<<<<<<< HEAD
        seed: 42
        training_intensity: 16
=======
        training_intensity: 4
>>>>>>> b4db6383
<|MERGE_RESOLUTION|>--- conflicted
+++ resolved
@@ -26,9 +26,4 @@
         learning_starts: 1000
         timesteps_per_iteration: 1000
         buffer_size: 20000
-<<<<<<< HEAD
-        seed: 42
-        training_intensity: 16
-=======
-        training_intensity: 4
->>>>>>> b4db6383
+        training_intensity: 4