import logging
from collections import defaultdict
<<<<<<< HEAD
from typing import Any, Callable, DefaultDict, Dict, List, Optional, Set, Union
=======
from typing import Any, Callable, DefaultDict, Dict, List, Optional, Set
>>>>>>> b4db6383

import ray
from ray.actor import ActorHandle
from ray.rllib.utils.annotations import ExperimentalAPI

logger = logging.getLogger(__name__)


@ExperimentalAPI
def asynchronous_parallel_requests(
    *,
    actors: List[Union[ActorHandle, Any]],
    remote_requests_in_flight: Optional[
        DefaultDict[ActorHandle, Set[ray.ObjectRef]]
    ] = None,
    ray_wait_timeout_s: Optional[float] = None,
    max_remote_requests_in_flight_per_actor: int = 2,
    remote_fn: Optional[
        Callable[[Any, Optional[Any], Optional[Any]], Any]
    ] = lambda actor: actor.sample(),
    remote_args: Optional[List[List[Any]]] = None,
    remote_kwargs: Optional[List[Dict[str, Any]]] = None,
    return_result_obj_ref_ids: bool = False,
    num_requests_to_launch: Optional[int] = 1,
) -> Dict[ActorHandle, Any]:
    """Runs parallel and asynchronous rollouts on all remote workers.

    May use a timeout (if provided) on `ray.wait()` and returns only those
    samples that could be gathered in the timeout window. Allows a maximum
    of `max_remote_requests_in_flight_per_actor` remote calls to be in-flight
    per remote actor.

    Alternatively to calling `actor.sample.remote()`, the user can provide a
    `remote_fn()`, which will be applied to the actor(s) instead.

    Args:
        remote_requests_in_flight: Dict mapping actor handles to a set of
            their currently-in-flight pending requests (those we expect to
            ray.get results for next). If you have an RLlib Trainer that calls
            this function, you can use its `self.remote_requests_in_flight`
            property here.
        actors: The List of ActorHandles to perform the remote requests on.
        ray_wait_timeout_s: Timeout (in sec) to be used for the underlying
            `ray.wait()` calls. If None (default), never time out (block
            until at least one actor returns something).
        max_remote_requests_in_flight_per_actor: Maximum number of remote
            requests sent to each actor. 2 (default) is probably
            sufficient to avoid idle times between two requests.
        remote_fn: If provided, use `actor.apply.remote(remote_fn)` instead of
            `actor.sample.remote()` to generate the requests.
        remote_args: If provided, use this list (per-actor) of lists (call
            args) as *args to be passed to the `remote_fn`.
            E.g.: actors=[A, B],
            remote_args=[[...] <- *args for A, [...] <- *args for B].
        remote_kwargs: If provided, use this list (per-actor) of dicts
            (kwargs) as **kwargs to be passed to the `remote_fn`.
            E.g.: actors=[A, B],
            remote_kwargs=[{...} <- **kwargs for A, {...} <- **kwargs for B].
        return_result_obj_ref_ids: If True, return the object ref IDs of the ready
<<<<<<< HEAD
        results, otherwise return the actual results.
=======
            results, otherwise return the actual results.
>>>>>>> b4db6383
        num_requests_to_launch: Number of remote requests to launch on each of the
            actors.

    Returns:
        A dict mapping actor handles to the results received by sending requests
        to these actors.
        None, if no samples are ready.

    Examples:
        >>> # Define an RLlib Trainer.
        >>> trainer = ... # doctest: +SKIP
        >>> # 2 remote rollout workers (num_workers=2):
        >>> batches = asynchronous_parallel_requests( # doctest: +SKIP
        ...     trainer.remote_requests_in_flight, # doctest: +SKIP
        ...     actors=trainer.workers.remote_workers(), # doctest: +SKIP
        ...     ray_wait_timeout_s=0.1, # doctest: +SKIP
        ...     remote_fn=lambda w: time.sleep(1)  # doctest: +SKIP
        ... ) # doctest: +SKIP
        >>> print(len(batches)) # doctest: +SKIP
        ... 2
        >>> # Expect a timeout to have happened.
        >>> batches[0] is None and batches[1] is None
        ... True
    """

    if remote_args is not None:
        assert len(remote_args) == len(actors)
    if remote_kwargs is not None:
        assert len(remote_kwargs) == len(actors)

    # If `actors` are not remote Ray Actors -> Call `remote_fn` on them in sequence
    # and return.
    if any(not isinstance(a, ActorHandle) for a in actors):
        assert all(not isinstance(a, ActorHandle) for a in actors)
        # Loop through list of (fake actor) objects and collect return values.
        ret = {}
        for actor_idx, actor in enumerate(actors):
            if remote_fn is None:
                ret[actor] = actor.sample()
            else:
                args = remote_args[actor_idx] if remote_args else []
                kwargs = remote_kwargs[actor_idx] if remote_kwargs else {}
                ret[actor] = actor.apply(remote_fn, *args, **kwargs)
        return ret

    # For faster hash lookup.
    actor_set = set(actors)

    # Collect all currently pending remote requests into a single set of
    # object refs.
    pending_remotes = set()
    # Also build a map to get the associated actor for each remote request.
    remote_to_actor = {}
    for actor, set_ in remote_requests_in_flight.items():
        # Only consider those actors' pending requests that are in
        # the given `actors` list.
        if actor in actor_set:
            pending_remotes |= set_
            for r in set_:
                remote_to_actor[r] = actor

    # Add new requests, if possible (if
    # `max_remote_requests_in_flight_per_actor` setting allows it).
    for actor_idx, actor in enumerate(actors):
        # Still room for another request to this actor.
        if (
            len(remote_requests_in_flight[actor])
            < max_remote_requests_in_flight_per_actor
        ):
            if remote_fn is not None:
                args = remote_args[actor_idx] if remote_args else []
                kwargs = remote_kwargs[actor_idx] if remote_kwargs else {}
                for _ in range(num_requests_to_launch):
<<<<<<< HEAD
=======
                    if (
                        len(remote_requests_in_flight[actor])
                        >= max_remote_requests_in_flight_per_actor
                    ):
                        break
>>>>>>> b4db6383
                    req = actor.apply.remote(remote_fn, *args, **kwargs)
                    # Add to our set to send to ray.wait().
                    pending_remotes.add(req)
                    # Keep our mappings properly updated.
                    remote_requests_in_flight[actor].add(req)
                    remote_to_actor[req] = actor
                assert len(pending_remotes) > 0
    # There must always be pending remote requests.

    pending_remote_list = list(pending_remotes)

    # No timeout: Block until at least one result is returned.
    if ray_wait_timeout_s is None:
        # First try to do a `ray.wait` w/o timeout for efficiency.
        ready, _ = ray.wait(
            pending_remote_list, num_returns=len(pending_remotes), timeout=0
        )
        # Nothing returned and `timeout` is None -> Fall back to a
        # blocking wait to make sure we can return something.
        if not ready:
            ready, _ = ray.wait(pending_remote_list, num_returns=1)
    # Timeout: Do a `ray.wait() call` w/ timeout.
    else:
        ready, _ = ray.wait(
            pending_remote_list,
            num_returns=len(pending_remotes),
            timeout=ray_wait_timeout_s,
        )

        # Return empty results if nothing ready after the timeout.
        if not ready:
            return {}

    # Remove in-flight records for ready refs.
    for obj_ref in ready:
        remote_requests_in_flight[remote_to_actor[obj_ref]].remove(obj_ref)

    results = ready if return_result_obj_ref_ids else ray.get(ready)
    assert len(ready) == len(results)

    # Return mapping from (ready) actors to their results.
    ret = defaultdict(list)

    for obj_ref, result in zip(ready, results):
        ret[remote_to_actor[obj_ref]].append(result)
<<<<<<< HEAD
=======

    return ret
>>>>>>> b4db6383


def wait_asynchronous_requests(
    remote_requests_in_flight: DefaultDict[ActorHandle, Set[ray.ObjectRef]],
    ray_wait_timeout_s: Optional[float] = None,
) -> Dict[ActorHandle, Any]:
    ready_requests = asynchronous_parallel_requests(
        remote_requests_in_flight=remote_requests_in_flight,
        actors=list(remote_requests_in_flight.keys()),
        ray_wait_timeout_s=ray_wait_timeout_s,
        max_remote_requests_in_flight_per_actor=float("inf"),
        remote_fn=None,
    )
    return ready_requests<|MERGE_RESOLUTION|>--- conflicted
+++ resolved
@@ -1,10 +1,6 @@
 import logging
 from collections import defaultdict
-<<<<<<< HEAD
 from typing import Any, Callable, DefaultDict, Dict, List, Optional, Set, Union
-=======
-from typing import Any, Callable, DefaultDict, Dict, List, Optional, Set
->>>>>>> b4db6383
 
 import ray
 from ray.actor import ActorHandle
@@ -64,11 +60,7 @@
             E.g.: actors=[A, B],
             remote_kwargs=[{...} <- **kwargs for A, {...} <- **kwargs for B].
         return_result_obj_ref_ids: If True, return the object ref IDs of the ready
-<<<<<<< HEAD
-        results, otherwise return the actual results.
-=======
             results, otherwise return the actual results.
->>>>>>> b4db6383
         num_requests_to_launch: Number of remote requests to launch on each of the
             actors.
 
@@ -142,14 +134,11 @@
                 args = remote_args[actor_idx] if remote_args else []
                 kwargs = remote_kwargs[actor_idx] if remote_kwargs else {}
                 for _ in range(num_requests_to_launch):
-<<<<<<< HEAD
-=======
                     if (
                         len(remote_requests_in_flight[actor])
                         >= max_remote_requests_in_flight_per_actor
                     ):
                         break
->>>>>>> b4db6383
                     req = actor.apply.remote(remote_fn, *args, **kwargs)
                     # Add to our set to send to ray.wait().
                     pending_remotes.add(req)
@@ -195,11 +184,8 @@
 
     for obj_ref, result in zip(ready, results):
         ret[remote_to_actor[obj_ref]].append(result)
-<<<<<<< HEAD
-=======
 
     return ret
->>>>>>> b4db6383
 
 
 def wait_asynchronous_requests(
