import logging
<<<<<<< HEAD
import time
from typing import Container, List, Optional, Tuple, TYPE_CHECKING

from ray.rllib.evaluation.rollout_worker import get_global_worker
=======
from typing import List, Optional, Union

import ray
>>>>>>> 1feb7023
from ray.rllib.evaluation.worker_set import WorkerSet
from ray.rllib.execution.common import (
    _check_sample_batch_type,
)
from ray.rllib.policy.sample_batch import (
    SampleBatch,
    DEFAULT_POLICY_ID,
)
<<<<<<< HEAD
from ray.rllib.utils.metrics.learner_info import LEARNER_INFO, LEARNER_STATS_KEY
=======
from ray.rllib.utils.annotations import ExperimentalAPI
>>>>>>> 1feb7023
from ray.rllib.utils.sgd import standardized
from ray.rllib.utils.typing import SampleBatchType


logger = logging.getLogger(__name__)


<<<<<<< HEAD
def ParallelRollouts(
    workers: WorkerSet, *, mode="bulk_sync", num_async=1
) -> LocalIterator[SampleBatch]:
    """Operator to collect experiences in parallel from rollout workers.

    If there are no remote workers, experiences will be collected serially from
    the local worker instance instead.

    Args:
        workers: set of rollout workers to use.
        mode: One of 'async', 'bulk_sync', 'raw'. In 'async' mode,
            batches are returned as soon as they are computed by rollout
            workers with no order guarantees. In 'bulk_sync' mode, we collect
            one batch from each worker and concatenate them together into a
            large batch to return. In 'raw' mode, the ParallelIterator object
            is returned directly and the caller is responsible for implementing
            gather and updating the timesteps counter.
        num_async: In async mode, the max number of async
            requests in flight per actor.

    Returns:
        A local iterator over experiences collected in parallel.

    Examples:
        >>> from ray.rllib.execution import ParallelRollouts
        >>> workers = ... # doctest: +SKIP
        >>> rollouts = ParallelRollouts(workers, mode="async") # doctest: +SKIP
        >>> batch = next(rollouts) # doctest: +SKIP
        >>> print(batch.count) # doctest: +SKIP
        50  # config.rollout_fragment_length
        >>> rollouts = ParallelRollouts(workers, mode="bulk_sync") # doctest: +SKIP
        >>> batch = next(rollouts) # doctest: +SKIP
        >>> print(batch.count) # doctest: +SKIP
        200  # config.rollout_fragment_length * config.num_workers

    Updates the STEPS_SAMPLED_COUNTER counter in the local iterator context.
    """

    # Ensure workers are initially in sync.
    workers.sync_weights()

    def report_timesteps(batch):
        metrics = _get_shared_metrics()
        metrics.counters[STEPS_SAMPLED_COUNTER] += batch.count
        if isinstance(batch, MultiAgentBatch):
            metrics.counters[AGENT_STEPS_SAMPLED_COUNTER] += batch.agent_steps()
        else:
            metrics.counters[AGENT_STEPS_SAMPLED_COUNTER] += batch.count
        return batch

    if not workers.remote_workers():
        # Handle the `num_workers=0` case, in which the local worker
        # has to do sampling as well.
        return LocalIterator(
            lambda timeout: workers.local_worker().item_generator, SharedMetrics()
        ).for_each(report_timesteps)

    # Create a parallel iterator over generated experiences.
    rollouts = from_actors(workers.remote_workers())

    if mode == "bulk_sync":
        return (
            rollouts.batch_across_shards()
            .for_each(lambda batches: SampleBatch.concat_samples(batches))
            .for_each(report_timesteps)
        )
    elif mode == "async":
        return rollouts.gather_async(num_async=num_async).for_each(report_timesteps)
    elif mode == "raw":
        return rollouts
    else:
        raise ValueError(
            "mode must be one of 'bulk_sync', 'async', 'raw', got '{}'".format(mode)
        )


def AsyncGradients(workers: WorkerSet) -> LocalIterator[Tuple[ModelGradients, int]]:
    """Operator to compute gradients in parallel from rollout workers.

    Args:
        workers: set of rollout workers to use.

    Returns:
        A local iterator over policy gradients computed on rollout workers.

    Examples:
        >>> from ray.rllib.execution.rollout_ops import AsyncGradients
        >>> workers = ... # doctest: +SKIP
        >>> grads_op = AsyncGradients(workers) # doctest: +SKIP
        >>> print(next(grads_op)) # doctest: +SKIP
        {"var_0": ..., ...}, 50  # grads, batch count

    Updates the STEPS_SAMPLED_COUNTER counter and LEARNER_INFO field in the
    local iterator context.
    """

    # Ensure workers are initially in sync.
    workers.sync_weights()

    # This function will be applied remotely on the workers.
    def samples_to_grads(samples):
        return get_global_worker().compute_gradients(samples), samples.count

    # Record learner metrics and pass through (grads, count).
    class record_metrics:
        def _on_fetch_start(self):
            self.fetch_start_time = time.perf_counter()

        def __call__(self, item):
            (grads, info), count = item
            metrics = _get_shared_metrics()
            metrics.counters[STEPS_SAMPLED_COUNTER] += count
            metrics.info[LEARNER_INFO] = (
                {DEFAULT_POLICY_ID: info} if LEARNER_STATS_KEY in info else info
            )
            metrics.timers[GRAD_WAIT_TIMER].push(
                time.perf_counter() - self.fetch_start_time
            )
            return grads, count

    rollouts = from_actors(workers.remote_workers())
    grads = rollouts.for_each(samples_to_grads)
    return grads.gather_async().for_each(record_metrics())


class ConcatBatches:
    """Callable used to merge batches into larger batches for training.

    This should be used with the .combine() operator if using_iterators=True.

    Examples:
        >>> from ray.rllib.execution import ParallelRollouts
        >>> rollouts = ParallelRollouts(...) # doctest: +SKIP
        >>> rollouts = rollouts.combine(ConcatBatches( # doctest: +SKIP
        ...    min_batch_size=10000, count_steps_by="env_steps")) # doctest: +SKIP
        >>> print(next(rollouts).count) # doctest: +SKIP
        10000
    """

    def __init__(
        self,
        min_batch_size: int,
        count_steps_by: str = "env_steps",
        using_iterators=True,
    ):
        self.min_batch_size = min_batch_size
        self.count_steps_by = count_steps_by
        self.buffer = []
        self.count = 0
        self.last_batch_time = time.perf_counter()
        self.using_iterators = using_iterators

    def __call__(self, batch: SampleBatchType) -> List[SampleBatchType]:
        if not batch:
            return []
        _check_sample_batch_type(batch)

        if self.count_steps_by == "env_steps":
            size = batch.count
        else:
            assert isinstance(batch, MultiAgentBatch), (
                "`count_steps_by=agent_steps` only allowed in multi-agent "
                "environments!"
            )
            size = batch.agent_steps()

        # Incoming batch is an empty dummy batch -> Ignore.
        # Possibly produced automatically by a PolicyServer to unblock
        # an external env waiting for inputs from unresponsive/disconnected
        # client(s).
        if size == 0:
            return []

        self.count += size
        self.buffer.append(batch)

        if self.count >= self.min_batch_size:
            if self.count > self.min_batch_size * 2:
                logger.info(
                    "Collected more training samples than expected "
                    "(actual={}, expected={}). ".format(self.count, self.min_batch_size)
                    + "This may be because you have many workers or "
                    "long episodes in 'complete_episodes' batch mode."
                )
            out = SampleBatch.concat_samples(self.buffer)

            perf_counter = time.perf_counter()
            if self.using_iterators:
                timer = _get_shared_metrics().timers[SAMPLE_TIMER]
                timer.push(perf_counter - self.last_batch_time)
                timer.push_units_processed(self.count)

            self.last_batch_time = perf_counter
            self.buffer = []
            self.count = 0
            return [out]
        return []


class SelectExperiences:
    """Callable used to select experiences from a MultiAgentBatch.

    This should be used with the .for_each() operator.

    Examples:
        >>> from ray.rllib.execution import ParallelRollouts
        >>> from ray.rllib.execution.rollout_ops import SelectExperiences
        >>> rollouts = ParallelRollouts(...) # doctest: +SKIP
        >>> rollouts = rollouts.for_each( # doctest: +SKIP
        ...     SelectExperiences(["pol1", "pol2"]))
        >>> print(next(rollouts).policy_batches.keys()) # doctest: +SKIP
        {"pol1", "pol2"}
    """

    def __init__(
        self,
        policy_ids: Optional[Container[PolicyID]] = None,
        local_worker: Optional["RolloutWorker"] = None,
    ):
        """Initializes a SelectExperiences instance.

        Args:
            policy_ids: Container of PolicyID to select from passing through
                batches. If not provided, must provide the `local_worker` arg.
            local_worker: The local worker to use to determine, which policy
                IDs are trainable. If not provided, must provide the
                `policy_ids` arg.
        """
        assert (
            policy_ids is not None or local_worker is not None
        ), "ERROR: Must provide either one of `policy_ids` or `local_worker` args!"

        self.local_worker = self.policy_ids = None
        if local_worker:
            self.local_worker = local_worker
        else:
            assert isinstance(policy_ids, Container), policy_ids
            self.policy_ids = set(policy_ids)

    def __call__(self, samples: SampleBatchType) -> SampleBatchType:
        _check_sample_batch_type(samples)

        if isinstance(samples, MultiAgentBatch):
            if self.local_worker:
                samples = MultiAgentBatch(
                    {
                        pid: batch
                        for pid, batch in samples.policy_batches.items()
                        if self.local_worker.is_policy_to_train(pid, batch)
                    },
                    samples.count,
                )
            else:
                samples = MultiAgentBatch(
                    {
                        k: v
                        for k, v in samples.policy_batches.items()
                        if k in self.policy_ids
                    },
                    samples.count,
                )

        return samples
=======
@ExperimentalAPI
def synchronous_parallel_sample(
    *,
    worker_set: WorkerSet,
    max_agent_steps: Optional[int] = None,
    max_env_steps: Optional[int] = None,
    concat: bool = True,
) -> Union[List[SampleBatchType], SampleBatchType]:
    """Runs parallel and synchronous rollouts on all remote workers.

    Waits for all workers to return from the remote calls.

    If no remote workers exist (num_workers == 0), use the local worker
    for sampling.

    Alternatively to calling `worker.sample.remote()`, the user can provide a
    `remote_fn()`, which will be applied to the worker(s) instead.

    Args:
        worker_set: The WorkerSet to use for sampling.
        remote_fn: If provided, use `worker.apply.remote(remote_fn)` instead
            of `worker.sample.remote()` to generate the requests.
        max_agent_steps: Optional number of agent steps to be included in the
            final batch.
        max_env_steps: Optional number of environment steps to be included in the
            final batch.
        concat: Whether to concat all resulting batches at the end and return the
            concat'd batch.

    Returns:
        The list of collected sample batch types (one for each parallel
        rollout worker in the given `worker_set`).

    Examples:
        >>> # Define an RLlib Algorithm.
        >>> algorithm = ... # doctest: +SKIP
        >>> # 2 remote workers (num_workers=2):
        >>> batches = synchronous_parallel_sample(algorithm.workers) # doctest: +SKIP
        >>> print(len(batches)) # doctest: +SKIP
        2
        >>> print(batches[0]) # doctest: +SKIP
        SampleBatch(16: ['obs', 'actions', 'rewards', 'dones'])
        >>> # 0 remote workers (num_workers=0): Using the local worker.
        >>> batches = synchronous_parallel_sample(algorithm.workers) # doctest: +SKIP
        >>> print(len(batches)) # doctest: +SKIP
        1
    """
    # Only allow one of `max_agent_steps` or `max_env_steps` to be defined.
    assert not (max_agent_steps is not None and max_env_steps is not None)

    agent_or_env_steps = 0
    max_agent_or_env_steps = max_agent_steps or max_env_steps or None
    all_sample_batches = []

    # Stop collecting batches as soon as one criterium is met.
    while (max_agent_or_env_steps is None and agent_or_env_steps == 0) or (
        max_agent_or_env_steps is not None
        and agent_or_env_steps < max_agent_or_env_steps
    ):
        # No remote workers in the set -> Use local worker for collecting
        # samples.
        if not worker_set.remote_workers():
            sample_batches = [worker_set.local_worker().sample()]
        # Loop over remote workers' `sample()` method in parallel.
        else:
            sample_batches = ray.get(
                [worker.sample.remote() for worker in worker_set.remote_workers()]
            )
        # Update our counters for the stopping criterion of the while loop.
        for b in sample_batches:
            if max_agent_steps:
                agent_or_env_steps += b.agent_steps()
            else:
                agent_or_env_steps += b.env_steps()
        all_sample_batches.extend(sample_batches)

    if concat is True:
        full_batch = SampleBatch.concat_samples(all_sample_batches)
        # Discard collected incomplete episodes in episode mode.
        # if max_episodes is not None and episodes >= max_episodes:
        #    last_complete_ep_idx = len(full_batch) - full_batch[
        #        SampleBatch.DONES
        #    ].reverse().index(1)
        #    full_batch = full_batch.slice(0, last_complete_ep_idx)
        return full_batch
    else:
        return all_sample_batches
>>>>>>> 1feb7023


def standardize_fields(samples: SampleBatchType, fields: List[str]) -> SampleBatchType:
    """Standardize fields of the given SampleBatch"""
    _check_sample_batch_type(samples)
    wrapped = False

    if isinstance(samples, SampleBatch):
        samples = samples.as_multi_agent()
        wrapped = True

    for policy_id in samples.policy_batches:
        batch = samples.policy_batches[policy_id]
        for field in fields:
            if field in batch:
                batch[field] = standardized(batch[field])

    if wrapped:
        samples = samples.policy_batches[DEFAULT_POLICY_ID]

    return samples<|MERGE_RESOLUTION|>--- conflicted
+++ resolved
@@ -1,14 +1,7 @@
 import logging
-<<<<<<< HEAD
-import time
-from typing import Container, List, Optional, Tuple, TYPE_CHECKING
-
-from ray.rllib.evaluation.rollout_worker import get_global_worker
-=======
 from typing import List, Optional, Union
 
 import ray
->>>>>>> 1feb7023
 from ray.rllib.evaluation.worker_set import WorkerSet
 from ray.rllib.execution.common import (
     _check_sample_batch_type,
@@ -17,11 +10,7 @@
     SampleBatch,
     DEFAULT_POLICY_ID,
 )
-<<<<<<< HEAD
-from ray.rllib.utils.metrics.learner_info import LEARNER_INFO, LEARNER_STATS_KEY
-=======
 from ray.rllib.utils.annotations import ExperimentalAPI
->>>>>>> 1feb7023
 from ray.rllib.utils.sgd import standardized
 from ray.rllib.utils.typing import SampleBatchType
 
@@ -29,271 +18,6 @@
 logger = logging.getLogger(__name__)
 
 
-<<<<<<< HEAD
-def ParallelRollouts(
-    workers: WorkerSet, *, mode="bulk_sync", num_async=1
-) -> LocalIterator[SampleBatch]:
-    """Operator to collect experiences in parallel from rollout workers.
-
-    If there are no remote workers, experiences will be collected serially from
-    the local worker instance instead.
-
-    Args:
-        workers: set of rollout workers to use.
-        mode: One of 'async', 'bulk_sync', 'raw'. In 'async' mode,
-            batches are returned as soon as they are computed by rollout
-            workers with no order guarantees. In 'bulk_sync' mode, we collect
-            one batch from each worker and concatenate them together into a
-            large batch to return. In 'raw' mode, the ParallelIterator object
-            is returned directly and the caller is responsible for implementing
-            gather and updating the timesteps counter.
-        num_async: In async mode, the max number of async
-            requests in flight per actor.
-
-    Returns:
-        A local iterator over experiences collected in parallel.
-
-    Examples:
-        >>> from ray.rllib.execution import ParallelRollouts
-        >>> workers = ... # doctest: +SKIP
-        >>> rollouts = ParallelRollouts(workers, mode="async") # doctest: +SKIP
-        >>> batch = next(rollouts) # doctest: +SKIP
-        >>> print(batch.count) # doctest: +SKIP
-        50  # config.rollout_fragment_length
-        >>> rollouts = ParallelRollouts(workers, mode="bulk_sync") # doctest: +SKIP
-        >>> batch = next(rollouts) # doctest: +SKIP
-        >>> print(batch.count) # doctest: +SKIP
-        200  # config.rollout_fragment_length * config.num_workers
-
-    Updates the STEPS_SAMPLED_COUNTER counter in the local iterator context.
-    """
-
-    # Ensure workers are initially in sync.
-    workers.sync_weights()
-
-    def report_timesteps(batch):
-        metrics = _get_shared_metrics()
-        metrics.counters[STEPS_SAMPLED_COUNTER] += batch.count
-        if isinstance(batch, MultiAgentBatch):
-            metrics.counters[AGENT_STEPS_SAMPLED_COUNTER] += batch.agent_steps()
-        else:
-            metrics.counters[AGENT_STEPS_SAMPLED_COUNTER] += batch.count
-        return batch
-
-    if not workers.remote_workers():
-        # Handle the `num_workers=0` case, in which the local worker
-        # has to do sampling as well.
-        return LocalIterator(
-            lambda timeout: workers.local_worker().item_generator, SharedMetrics()
-        ).for_each(report_timesteps)
-
-    # Create a parallel iterator over generated experiences.
-    rollouts = from_actors(workers.remote_workers())
-
-    if mode == "bulk_sync":
-        return (
-            rollouts.batch_across_shards()
-            .for_each(lambda batches: SampleBatch.concat_samples(batches))
-            .for_each(report_timesteps)
-        )
-    elif mode == "async":
-        return rollouts.gather_async(num_async=num_async).for_each(report_timesteps)
-    elif mode == "raw":
-        return rollouts
-    else:
-        raise ValueError(
-            "mode must be one of 'bulk_sync', 'async', 'raw', got '{}'".format(mode)
-        )
-
-
-def AsyncGradients(workers: WorkerSet) -> LocalIterator[Tuple[ModelGradients, int]]:
-    """Operator to compute gradients in parallel from rollout workers.
-
-    Args:
-        workers: set of rollout workers to use.
-
-    Returns:
-        A local iterator over policy gradients computed on rollout workers.
-
-    Examples:
-        >>> from ray.rllib.execution.rollout_ops import AsyncGradients
-        >>> workers = ... # doctest: +SKIP
-        >>> grads_op = AsyncGradients(workers) # doctest: +SKIP
-        >>> print(next(grads_op)) # doctest: +SKIP
-        {"var_0": ..., ...}, 50  # grads, batch count
-
-    Updates the STEPS_SAMPLED_COUNTER counter and LEARNER_INFO field in the
-    local iterator context.
-    """
-
-    # Ensure workers are initially in sync.
-    workers.sync_weights()
-
-    # This function will be applied remotely on the workers.
-    def samples_to_grads(samples):
-        return get_global_worker().compute_gradients(samples), samples.count
-
-    # Record learner metrics and pass through (grads, count).
-    class record_metrics:
-        def _on_fetch_start(self):
-            self.fetch_start_time = time.perf_counter()
-
-        def __call__(self, item):
-            (grads, info), count = item
-            metrics = _get_shared_metrics()
-            metrics.counters[STEPS_SAMPLED_COUNTER] += count
-            metrics.info[LEARNER_INFO] = (
-                {DEFAULT_POLICY_ID: info} if LEARNER_STATS_KEY in info else info
-            )
-            metrics.timers[GRAD_WAIT_TIMER].push(
-                time.perf_counter() - self.fetch_start_time
-            )
-            return grads, count
-
-    rollouts = from_actors(workers.remote_workers())
-    grads = rollouts.for_each(samples_to_grads)
-    return grads.gather_async().for_each(record_metrics())
-
-
-class ConcatBatches:
-    """Callable used to merge batches into larger batches for training.
-
-    This should be used with the .combine() operator if using_iterators=True.
-
-    Examples:
-        >>> from ray.rllib.execution import ParallelRollouts
-        >>> rollouts = ParallelRollouts(...) # doctest: +SKIP
-        >>> rollouts = rollouts.combine(ConcatBatches( # doctest: +SKIP
-        ...    min_batch_size=10000, count_steps_by="env_steps")) # doctest: +SKIP
-        >>> print(next(rollouts).count) # doctest: +SKIP
-        10000
-    """
-
-    def __init__(
-        self,
-        min_batch_size: int,
-        count_steps_by: str = "env_steps",
-        using_iterators=True,
-    ):
-        self.min_batch_size = min_batch_size
-        self.count_steps_by = count_steps_by
-        self.buffer = []
-        self.count = 0
-        self.last_batch_time = time.perf_counter()
-        self.using_iterators = using_iterators
-
-    def __call__(self, batch: SampleBatchType) -> List[SampleBatchType]:
-        if not batch:
-            return []
-        _check_sample_batch_type(batch)
-
-        if self.count_steps_by == "env_steps":
-            size = batch.count
-        else:
-            assert isinstance(batch, MultiAgentBatch), (
-                "`count_steps_by=agent_steps` only allowed in multi-agent "
-                "environments!"
-            )
-            size = batch.agent_steps()
-
-        # Incoming batch is an empty dummy batch -> Ignore.
-        # Possibly produced automatically by a PolicyServer to unblock
-        # an external env waiting for inputs from unresponsive/disconnected
-        # client(s).
-        if size == 0:
-            return []
-
-        self.count += size
-        self.buffer.append(batch)
-
-        if self.count >= self.min_batch_size:
-            if self.count > self.min_batch_size * 2:
-                logger.info(
-                    "Collected more training samples than expected "
-                    "(actual={}, expected={}). ".format(self.count, self.min_batch_size)
-                    + "This may be because you have many workers or "
-                    "long episodes in 'complete_episodes' batch mode."
-                )
-            out = SampleBatch.concat_samples(self.buffer)
-
-            perf_counter = time.perf_counter()
-            if self.using_iterators:
-                timer = _get_shared_metrics().timers[SAMPLE_TIMER]
-                timer.push(perf_counter - self.last_batch_time)
-                timer.push_units_processed(self.count)
-
-            self.last_batch_time = perf_counter
-            self.buffer = []
-            self.count = 0
-            return [out]
-        return []
-
-
-class SelectExperiences:
-    """Callable used to select experiences from a MultiAgentBatch.
-
-    This should be used with the .for_each() operator.
-
-    Examples:
-        >>> from ray.rllib.execution import ParallelRollouts
-        >>> from ray.rllib.execution.rollout_ops import SelectExperiences
-        >>> rollouts = ParallelRollouts(...) # doctest: +SKIP
-        >>> rollouts = rollouts.for_each( # doctest: +SKIP
-        ...     SelectExperiences(["pol1", "pol2"]))
-        >>> print(next(rollouts).policy_batches.keys()) # doctest: +SKIP
-        {"pol1", "pol2"}
-    """
-
-    def __init__(
-        self,
-        policy_ids: Optional[Container[PolicyID]] = None,
-        local_worker: Optional["RolloutWorker"] = None,
-    ):
-        """Initializes a SelectExperiences instance.
-
-        Args:
-            policy_ids: Container of PolicyID to select from passing through
-                batches. If not provided, must provide the `local_worker` arg.
-            local_worker: The local worker to use to determine, which policy
-                IDs are trainable. If not provided, must provide the
-                `policy_ids` arg.
-        """
-        assert (
-            policy_ids is not None or local_worker is not None
-        ), "ERROR: Must provide either one of `policy_ids` or `local_worker` args!"
-
-        self.local_worker = self.policy_ids = None
-        if local_worker:
-            self.local_worker = local_worker
-        else:
-            assert isinstance(policy_ids, Container), policy_ids
-            self.policy_ids = set(policy_ids)
-
-    def __call__(self, samples: SampleBatchType) -> SampleBatchType:
-        _check_sample_batch_type(samples)
-
-        if isinstance(samples, MultiAgentBatch):
-            if self.local_worker:
-                samples = MultiAgentBatch(
-                    {
-                        pid: batch
-                        for pid, batch in samples.policy_batches.items()
-                        if self.local_worker.is_policy_to_train(pid, batch)
-                    },
-                    samples.count,
-                )
-            else:
-                samples = MultiAgentBatch(
-                    {
-                        k: v
-                        for k, v in samples.policy_batches.items()
-                        if k in self.policy_ids
-                    },
-                    samples.count,
-                )
-
-        return samples
-=======
 @ExperimentalAPI
 def synchronous_parallel_sample(
     *,
@@ -381,7 +105,6 @@
         return full_batch
     else:
         return all_sample_batches
->>>>>>> 1feb7023
 
 
 def standardize_fields(samples: SampleBatchType, fields: List[str]) -> SampleBatchType:
