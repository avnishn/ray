import logging
import math

import ray.data
from ray.rllib.offline.input_reader import InputReader
from ray.rllib.offline.io_context import IOContext
from ray.rllib.offline.json_reader import from_json_data
from ray.rllib.policy.sample_batch import concat_samples
from ray.rllib.utils.annotations import override, PublicAPI
from ray.rllib.utils.typing import SampleBatchType, AlgorithmConfigDict
from typing import List


logger = logging.getLogger(__name__)

DEFAULT_NUM_CPUS_PER_TASK = 0.5


def _get_resource_bundles(config: AlgorithmConfigDict):
    input_config = config.get("input_config", {})
    parallelism = input_config.get("parallelism", config.get("num_workers", 1))
    cpus_per_task = input_config.get(
        "num_cpus_per_read_task", DEFAULT_NUM_CPUS_PER_TASK
    )
    return [{"CPU": math.ceil(parallelism * cpus_per_task)}]


@PublicAPI
def get_dataset_and_shards(
    config: AlgorithmConfigDict, num_workers: int, local_worker: bool
) -> (ray.data.dataset.Dataset, List[ray.data.dataset.Dataset]):
    assert config["input"] == "dataset"
    assert (
        "input_config" in config
    ), "Must specify input_config dict if using Dataset input."

    input_config = config["input_config"]

    format = input_config.get("format")
    path = input_config.get("path")
    loader_fn = input_config.get("loader_fn")

    if loader_fn and (format or path):
        raise ValueError(
            "When using a `loader_fn`, you cannot specify a `format` or `path`."
        )

    if not (format and path) and not loader_fn:
        raise ValueError(
            "Must specify format and path, or a loader_fn via input_config key"
            " when using Ray dataset input."
        )

    parallelism = input_config.get("parallelism", num_workers or 1)
    cpus_per_task = input_config.get(
        "num_cpus_per_read_task", DEFAULT_NUM_CPUS_PER_TASK
    )

    assert loader_fn or (format and path)

    if loader_fn:
        dataset = loader_fn()
    elif format == "json":
        dataset = ray.data.read_json(
            path, parallelism=parallelism, ray_remote_args={"num_cpus": cpus_per_task}
        )
    elif format == "parquet":
        dataset = ray.data.read_parquet(
            path, parallelism=parallelism, ray_remote_args={"num_cpus": cpus_per_task}
        )
    else:
        raise ValueError("Un-supported Ray dataset format: ", format)

    # Local worker will be responsible for sampling.
    if local_worker and num_workers == 0:
        # Dataset is the only shard we need.
        return dataset, [dataset]
    # Remote workers are responsible for sampling:
    else:
        # Each remote worker gets 1 shard.
        # The first None shard is for the local worker, which
        # shouldn't be doing rollout work anyways.
        return dataset, [None] + dataset.repartition(
            num_blocks=num_workers, shuffle=False
        ).split(num_workers)


@PublicAPI
class DatasetReader(InputReader):
    """Reader object that loads data from Ray Dataset.

    Examples:
        config = {
            "input": "dataset",
            "input_config": {
                "format": "json",
                # A single data file, a directory, or anything
                # that ray.data.dataset recognizes.
                "path": "/tmp/sample_batches/",
                # By default, parallelism=num_workers.
                "parallelism": 3,
                # Dataset allocates 0.5 CPU for each reader by default.
                # Adjust this value based on the size of your offline dataset.
                "num_cpus_per_read_task": 0.5,
            }
        }
    """

    @PublicAPI
    def __init__(self, ioctx: IOContext, ds: ray.data.Dataset):
        """Initializes a DatasetReader instance.

        Args:
            ds: Ray dataset to sample from.
        """
        self._ioctx = ioctx
        self._dataset = ds
<<<<<<< HEAD
        # the number of row s to return per call to next()
        batch_size = ioctx.config.get("train_batch_size", 1)
=======
        # the number of rows to return per call to next()
        self.batch_size = ioctx.config.get("train_batch_size", 1)
>>>>>>> 98996343
        num_workers = ioctx.config.get("num_workers", 0)
        if num_workers:
            self.batch_size = max(math.ceil(self.batch_size / num_workers), 1)
        # We allow the creation of a non-functioning None DatasetReader.
        # It's useful for example for a non-rollout local worker.
        if ds:
            print(
                "DatasetReader ", ioctx.worker_index, " has ", ds.count(), " samples."
            )
            # self._iter = self._dataset.repeat().iter_batches(batch_size=batch_size)
            self._iter = self._dataset.repeat().iter_rows()
        else:
            self._iter = None

    @override(InputReader)
    def next(self) -> SampleBatchType:
        # next() should not get called on None DatasetReader.
        assert self._iter is not None
        ret = []
        count = 0
        # d = next(self._iter)
        # for _, row in d.iterrows():
        #     dict_ified = row.to_dict()
        #     d = from_json_data(dict_ified, self._ioctx.worker)
        #     ret.append(d)
        # ret = concat_samples(ret)
        while count < self.batch_size:
            d = next(self._iter).as_pydict()
            # Columns like obs are compressed when written by DatasetWriter.
            d = from_json_data(d, self._ioctx.worker)
            count += d.count
            ret.append(d)
        ret = concat_samples(ret)
        return ret<|MERGE_RESOLUTION|>--- conflicted
+++ resolved
@@ -115,13 +115,8 @@
         """
         self._ioctx = ioctx
         self._dataset = ds
-<<<<<<< HEAD
-        # the number of row s to return per call to next()
-        batch_size = ioctx.config.get("train_batch_size", 1)
-=======
         # the number of rows to return per call to next()
         self.batch_size = ioctx.config.get("train_batch_size", 1)
->>>>>>> 98996343
         num_workers = ioctx.config.get("num_workers", 0)
         if num_workers:
             self.batch_size = max(math.ceil(self.batch_size / num_workers), 1)
