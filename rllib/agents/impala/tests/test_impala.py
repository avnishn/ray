import unittest

import ray
import ray.rllib.agents.impala as impala
from ray.rllib.policy.sample_batch import DEFAULT_POLICY_ID
from ray.rllib.utils.framework import try_import_tf
from ray.rllib.utils.metrics.learner_info import LEARNER_INFO, LEARNER_STATS_KEY
from ray.rllib.utils.test_utils import (
    check,
    check_compute_single_action,
    check_train_results,
    framework_iterator,
)

tf1, tf, tfv = try_import_tf()


class TestIMPALA(unittest.TestCase):
    @classmethod
    def setUpClass(cls) -> None:
        ray.init()

    @classmethod
    def tearDownClass(cls) -> None:
        ray.shutdown()

    def test_impala_compilation(self):
        """Test whether an ImpalaTrainer can be built with both frameworks."""
<<<<<<< HEAD
        config = impala.DEFAULT_CONFIG.copy()
        config["num_gpus"] = 0
        config["model"]["lstm_use_prev_action"] = True
        config["model"]["lstm_use_prev_reward"] = True
        config["num_aggregation_workers"] = 0
=======
        config = (
            impala.ImpalaConfig()
            .resources(num_gpus=0)
            .training(
                model={
                    "lstm_use_prev_action": True,
                    "lstm_use_prev_reward": True,
                }
            )
        )

        num_iterations = 1
>>>>>>> d4a906e1
        env = "CartPole-v0"

        num_iterations = 2

        for _ in framework_iterator(config, with_eager_tracing=True):
            for lstm in [False, True]:
                config.num_aggregation_workers = 0 if not lstm else 1
                config.model["use_lstm"] = lstm
                print(
                    "lstm={} aggregation-workers={}".format(
                        lstm, config.num_aggregation_workers
                    )
                )
                # Test with and w/o aggregation workers (this has nothing
                # to do with LSTMs, though).
                trainer = config.build(env=env)
                for i in range(num_iterations):
                    results = trainer.train()
                    check_train_results(results)
                    print(results)

                check_compute_single_action(
                    trainer,
                    include_state=lstm,
                    include_prev_action_reward=lstm,
                )
                trainer.stop()

    def test_impala_lr_schedule(self):
<<<<<<< HEAD
        config = impala.DEFAULT_CONFIG.copy()
        config["num_gpus"] = 0
        config["train_batch_size"] = 100
        config["num_envs_per_worker"] = 2
        # Test whether we correctly ignore the "lr" setting.
        # The first lr should be 0.05.
        config["lr"] = 0.1
        config["lr_schedule"] = [
            [0, 0.05],
            [100000, 0.000001],
        ]
        config["num_gpus"] = 0  # Do not use any (fake) GPUs.
        config["env"] = "CartPole-v0"
=======
        # Test whether we correctly ignore the "lr" setting.
        # The first lr should be 0.05.
        config = (
            impala.ImpalaConfig()
            .resources(num_gpus=0)
            .training(
                lr=0.1,
                lr_schedule=[
                    [0, 0.05],
                    [10000, 0.000001],
                ],
            )
        )
        config.environment(env="CartPole-v0")
>>>>>>> d4a906e1

        def get_lr(result):
            return result["info"][LEARNER_INFO][DEFAULT_POLICY_ID][LEARNER_STATS_KEY][
                "cur_lr"
            ]

        for fw in framework_iterator(config):
            trainer = config.build()
            policy = trainer.get_policy()

            try:
                if fw == "tf":
                    check(policy.get_session().run(policy.cur_lr), 0.05)
                else:
                    check(policy.cur_lr, 0.05)
                for _ in range(1):
                    r1 = trainer.train()
                for _ in range(2):
                    r2 = trainer.train()
                for _ in range(2):
                    r3 = trainer.train()
                # Due to the asynch'ness of IMPALA, learner-stats metrics
                # could be delayed by one iteration. Do 3 train() calls here
                # and measure guaranteed decrease in lr between 1st and 3rd.
                lr1 = get_lr(r1)
                lr2 = get_lr(r2)
                lr3 = get_lr(r3)
                assert lr2 <= lr1, (lr1, lr2)
                assert lr3 <= lr2, (lr2, lr3)
                assert lr3 < lr1, (lr1, lr3)
            finally:
                trainer.stop()


if __name__ == "__main__":
    import pytest
    import sys

    sys.exit(pytest.main(["-v", __file__]))<|MERGE_RESOLUTION|>--- conflicted
+++ resolved
@@ -26,13 +26,6 @@
 
     def test_impala_compilation(self):
         """Test whether an ImpalaTrainer can be built with both frameworks."""
-<<<<<<< HEAD
-        config = impala.DEFAULT_CONFIG.copy()
-        config["num_gpus"] = 0
-        config["model"]["lstm_use_prev_action"] = True
-        config["model"]["lstm_use_prev_reward"] = True
-        config["num_aggregation_workers"] = 0
-=======
         config = (
             impala.ImpalaConfig()
             .resources(num_gpus=0)
@@ -43,11 +36,7 @@
                 }
             )
         )
-
-        num_iterations = 1
->>>>>>> d4a906e1
         env = "CartPole-v0"
-
         num_iterations = 2
 
         for _ in framework_iterator(config, with_eager_tracing=True):
@@ -75,21 +64,6 @@
                 trainer.stop()
 
     def test_impala_lr_schedule(self):
-<<<<<<< HEAD
-        config = impala.DEFAULT_CONFIG.copy()
-        config["num_gpus"] = 0
-        config["train_batch_size"] = 100
-        config["num_envs_per_worker"] = 2
-        # Test whether we correctly ignore the "lr" setting.
-        # The first lr should be 0.05.
-        config["lr"] = 0.1
-        config["lr_schedule"] = [
-            [0, 0.05],
-            [100000, 0.000001],
-        ]
-        config["num_gpus"] = 0  # Do not use any (fake) GPUs.
-        config["env"] = "CartPole-v0"
-=======
         # Test whether we correctly ignore the "lr" setting.
         # The first lr should be 0.05.
         config = (
@@ -99,12 +73,13 @@
                 lr=0.1,
                 lr_schedule=[
                     [0, 0.05],
-                    [10000, 0.000001],
+                    [100000, 0.000001],
                 ],
+                num_envs_per_worker=2,
+                train_batch_size=100,
             )
         )
         config.environment(env="CartPole-v0")
->>>>>>> d4a906e1
 
         def get_lr(result):
             return result["info"][LEARNER_INFO][DEFAULT_POLICY_ID][LEARNER_STATS_KEY][
