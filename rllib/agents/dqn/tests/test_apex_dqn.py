import pytest
import unittest

import ray
import ray.rllib.agents.dqn.apex as apex
from ray.rllib.policy.sample_batch import DEFAULT_POLICY_ID
from ray.rllib.utils.metrics.learner_info import LEARNER_INFO, LEARNER_STATS_KEY
from ray.rllib.utils.test_utils import (
    check,
    check_compute_single_action,
    check_train_results,
    framework_iterator,
)


class TestApexDQN(unittest.TestCase):
    def setUp(self):
        ray.init(num_cpus=4)

    def tearDown(self):
        ray.shutdown()

    def test_apex_zero_workers(self):
        config = apex.APEX_DEFAULT_CONFIG.copy()
        config["num_workers"] = 0
        config["num_gpus"] = 0
        config["learning_starts"] = 1000
        config["prioritized_replay"] = True
        config["timesteps_per_iteration"] = 100
        config["min_time_s_per_reporting"] = 1
        config["optimizer"]["num_replay_buffer_shards"] = 1
        for _ in framework_iterator(config):
            trainer = apex.ApexTrainer(config=config, env="CartPole-v0")
            results = trainer.train()
            check_train_results(results)
            print(results)
            trainer.stop()

    def test_apex_dqn_compilation_and_per_worker_epsilon_values(self):
        """Test whether an APEX-DQNTrainer can be built on all frameworks."""
        config = apex.APEX_DEFAULT_CONFIG.copy()
        config["num_workers"] = 3
        config["num_gpus"] = 0
        config["learning_starts"] = 1000
        config["prioritized_replay"] = True
        config["timesteps_per_iteration"] = 100
        config["min_time_s_per_reporting"] = 1
        config["optimizer"]["num_replay_buffer_shards"] = 1

        for _ in framework_iterator(config, with_eager_tracing=True):
            plain_config = config.copy()
            trainer = apex.ApexTrainer(config=plain_config, env="CartPole-v0")

            # Test per-worker epsilon distribution.
            infos = trainer.workers.foreach_policy(
                lambda p, _: p.get_exploration_state()
            )
            expected = [0.4, 0.016190862, 0.00065536]
            check([i["cur_epsilon"] for i in infos], [0.0] + expected)

            check_compute_single_action(trainer)

            for i in range(2):
                results = trainer.train()
                check_train_results(results)
                print(results)

            # Test again per-worker epsilon distribution
            # (should not have changed).
            infos = trainer.workers.foreach_policy(
                lambda p, _: p.get_exploration_state()
            )
            check([i["cur_epsilon"] for i in infos], [0.0] + expected)

            trainer.stop()

    def test_apex_lr_schedule(self):
        config = apex.APEX_DEFAULT_CONFIG.copy()
        config["num_workers"] = 1
        config["num_gpus"] = 0
        config["learning_starts"] = 10
        config["train_batch_size"] = 10
        config["rollout_fragment_length"] = 5
        config["replay_buffer_config"] = {
            # For now we don't use the new ReplayBuffer API here
            "_enable_replay_buffer_api": False,
            "no_local_replay_buffer": True,
            "type": "MultiAgentReplayBuffer",
            "capacity": 100,
            "replay_batch_size": 10,
            "prioritized_replay_alpha": 0.6,
            # Beta parameter for sampling from prioritized replay buffer.
            "prioritized_replay_beta": 0.4,
            # Epsilon to add to the TD errors when updating priorities.
            "prioritized_replay_eps": 1e-6,
        }
        config["timesteps_per_iteration"] = 10
        # 0 metrics reporting delay, this makes sure timestep,
        # which lr depends on, is updated after each worker rollout.
        config["min_time_s_per_reporting"] = 0
        config["optimizer"]["num_replay_buffer_shards"] = 1
        # This makes sure learning schedule is checked every 10 timesteps.
        config["optimizer"]["max_weight_sync_delay"] = 10
        # Initial lr, doesn't really matter because of the schedule below.
        config["lr"] = 0.2
        lr_schedule = [
            [0, 0.2],
            [100, 0.001],
        ]
        config["lr_schedule"] = lr_schedule

        def _step_n_times(trainer, n: int):
            """Step trainer n times.

            Returns:
                learning rate at the end of the execution.
            """
            for _ in range(n):
                results = trainer.train()
            return results["info"][LEARNER_INFO][DEFAULT_POLICY_ID][LEARNER_STATS_KEY][
                "cur_lr"
            ]

        for _ in framework_iterator(config):
            trainer = apex.ApexTrainer(config=config, env="CartPole-v0")

<<<<<<< HEAD
            lr = _step_n_times(trainer, 10)  # 10 timesteps
=======
            lr = _step_n_times(trainer, 5)  # 10 timesteps
>>>>>>> b4db6383
            # Close to 0.2
            self.assertGreaterEqual(lr, 0.1)

            lr = _step_n_times(trainer, 20)  # 200 timesteps
            # LR Annealed to 0.001
            self.assertLessEqual(lr, 0.0011)

            trainer.stop()


if __name__ == "__main__":
    import sys

    sys.exit(pytest.main(["-v", __file__]))<|MERGE_RESOLUTION|>--- conflicted
+++ resolved
@@ -124,11 +124,7 @@
         for _ in framework_iterator(config):
             trainer = apex.ApexTrainer(config=config, env="CartPole-v0")
 
-<<<<<<< HEAD
-            lr = _step_n_times(trainer, 10)  # 10 timesteps
-=======
             lr = _step_n_times(trainer, 5)  # 10 timesteps
->>>>>>> b4db6383
             # Close to 0.2
             self.assertGreaterEqual(lr, 0.1)
 
