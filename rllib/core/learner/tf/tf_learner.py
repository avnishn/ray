--- conflicted
+++ resolved
@@ -1,9 +1,6 @@
 import logging
-<<<<<<< HEAD
 import numpy as np
-=======
 import tree  # pip install dm-tree
->>>>>>> 4e08fcef
 from typing import (
     Any,
     Mapping,
