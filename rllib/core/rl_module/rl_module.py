--- conflicted
+++ resolved
@@ -198,19 +198,11 @@
 
     @abc.abstractmethod
     def is_distributed(self) -> bool:
-<<<<<<< HEAD
-        """Returns True if the module is distributed."""
-
-    def as_multi_agent(self) -> "MultiAgentRLModule":
-        """Returns a multi-agent wrapper around this module."""
-        return self.get_multi_agent_class()({"modules": {DEFAULT_POLICY_ID: self}})
-=======
         """Reserved API, Returns True if the module is distributed."""
 
     def as_multi_agent(self) -> "MultiAgentRLModule":
         """Returns a multi-agent wrapper around this module."""
         return self.get_multi_agent_class()({DEFAULT_POLICY_ID: self})
->>>>>>> bf0c99c2
 
     @classmethod
     @OverrideToImplementCustomLogic
