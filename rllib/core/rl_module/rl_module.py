--- conflicted
+++ resolved
@@ -235,10 +235,6 @@
     Example for creating a sampling loop:
 
     .. testcode::
-<<<<<<< HEAD
-        :skipif: True
-=======
->>>>>>> 1aae1ac3
 
         from ray.rllib.algorithms.ppo.torch.ppo_torch_rl_module import (
             PPOTorchRLModule
@@ -277,10 +273,6 @@
 
     .. testcode::
 
-<<<<<<< HEAD
-    .. testcode::
-        :skipif: True
-=======
         from ray.rllib.algorithms.ppo.torch.ppo_torch_rl_module import (
             PPOTorchRLModule
         )
@@ -299,7 +291,6 @@
             catalog_class = PPOCatalog,
         )
         module = module_spec.build()
->>>>>>> 1aae1ac3
 
         fwd_ins = {"obs": torch.Tensor([obs])}
         fwd_outputs = module.forward_train(fwd_ins)
@@ -309,10 +300,6 @@
     Example for inference:
 
     .. testcode::
-<<<<<<< HEAD
-        :skipif: True
-=======
->>>>>>> 1aae1ac3
 
         from ray.rllib.algorithms.ppo.torch.ppo_torch_rl_module import (
             PPOTorchRLModule
