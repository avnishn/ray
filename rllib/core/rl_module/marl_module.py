--- conflicted
+++ resolved
@@ -2,11 +2,7 @@
 import json
 import pathlib
 import pprint
-<<<<<<< HEAD
-from typing import Iterator, Mapping, Any, Union, Dict, Optional, Sequence, Type
-=======
-from typing import Iterator, Mapping, Any, Union, Dict, Optional, Type, Set
->>>>>>> 2190c720
+from typing import Iterator, Mapping, Any, Union, Dict, Optional, Sequence, Type, Set
 
 from ray.util.annotations import PublicAPI
 from ray.rllib.utils.annotations import override, ExperimentalAPI
@@ -283,9 +279,8 @@
         Args:
             state_dict: The state dict to set.
         """
-<<<<<<< HEAD
-        for module_id, module in self._rl_modules.items():
-            module.set_state(state_dict[module_id])
+        for module_id, state in state_dict.items():
+            self._rl_modules[module_id].set_state(state)
 
     def save_state_to_dir(self, dir: Union[str, pathlib.Path]) -> str:
         """Saves the weights of this MultiAgentRLModule to dir.
@@ -346,10 +341,6 @@
             ]
             submodule.load_state_from_file(submodule_weights_path)
         return marl_module
-=======
-        for module_id, state in state_dict.items():
-            self._rl_modules[module_id].set_state(state)
->>>>>>> 2190c720
 
     def __repr__(self) -> str:
         return f"MARL({pprint.pformat(self._rl_modules)})"
@@ -509,7 +500,6 @@
                 "SingleAgentRLModuleSpecs for each individual module."
             )
 
-<<<<<<< HEAD
     def to_dict(self):
         """Converts the MultiAgentRLModuleSpec to a dictionary."""
         return {
@@ -530,7 +520,6 @@
                 for module_id, module_spec in d["module_specs"].items()
             },
         )
-=======
     def update(self, other: "MultiAgentRLModuleSpec", overwrite=False) -> None:
         """Updates this spec with the other spec.
 
@@ -551,7 +540,6 @@
                 self.module_specs = other.module_specs
             else:
                 self.module_specs.update(other.module_specs)
->>>>>>> 2190c720
 
 
 @ExperimentalAPI
