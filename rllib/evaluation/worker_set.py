import gym
import logging
import importlib.util
import os
from types import FunctionType
from typing import Callable, Dict, List, Optional, Tuple, Type, TypeVar, Union

import ray
from ray.actor import ActorHandle
from ray.exceptions import RayError
from ray.rllib.evaluation.rollout_worker import RolloutWorker
from ray.rllib.env.base_env import BaseEnv
from ray.rllib.env.env_context import EnvContext
from ray.rllib.offline import (
    NoopOutput,
    JsonReader,
    MixedInput,
    JsonWriter,
    ShuffledInput,
    D4RLReader,
    DatasetReader,
    DatasetWriter,
    get_dataset_and_shards,
)
from ray.rllib.policy.policy import Policy, PolicySpec
from ray.rllib.utils import merge_dicts
from ray.rllib.utils.annotations import DeveloperAPI
from ray.rllib.utils.deprecation import Deprecated
from ray.rllib.utils.framework import try_import_tf
from ray.rllib.utils.from_config import from_config
from ray.rllib.utils.typing import (
    EnvCreator,
    EnvType,
    PolicyID,
    SampleBatchType,
    TensorType,
    TrainerConfigDict,
)
from ray.tune.registry import registry_contains_input, registry_get_input

tf1, tf, tfv = try_import_tf()

logger = logging.getLogger(__name__)

# Generic type var for foreach_* methods.
T = TypeVar("T")


@DeveloperAPI
class WorkerSet:
    """Set of RolloutWorkers with n @ray.remote workers and zero or one local worker.

    Where: n >= 0.
    """

    def __init__(
        self,
        *,
        env_creator: Optional[EnvCreator] = None,
        validate_env: Optional[Callable[[EnvType], None]] = None,
        policy_class: Optional[Type[Policy]] = None,
        trainer_config: Optional[TrainerConfigDict] = None,
        num_workers: int = 0,
        local_worker: bool = True,
        logdir: Optional[str] = None,
        _setup: bool = True,
    ):
        """Initializes a WorkerSet instance.

        Args:
            env_creator: Function that returns env given env config.
            validate_env: Optional callable to validate the generated
                environment (only on worker=0).
            policy_class: An optional Policy class. If None, PolicySpecs can be
                generated automatically by using the Trainer's default class
                of via a given multi-agent policy config dict.
            trainer_config: Optional dict that extends the common config of
                the Trainer class.
            num_workers: Number of remote rollout workers to create.
            local_worker: Whether to create a local (non @ray.remote) worker
                in the returned set as well (default: True). If `num_workers`
                is 0, always create a local worker.
            logdir: Optional logging directory for workers.
            _setup: Whether to setup workers. This is only for testing.
        """

        if not trainer_config:
            from ray.rllib.agents.trainer import COMMON_CONFIG

            trainer_config = COMMON_CONFIG

        self._env_creator = env_creator
        self._policy_class = policy_class
        self._remote_config = trainer_config
        self._remote_args = {
            "num_cpus": self._remote_config["num_cpus_per_worker"],
            "num_gpus": self._remote_config["num_gpus_per_worker"],
            "resources": self._remote_config["custom_resources_per_worker"],
        }
        self._cls = RolloutWorker.as_remote(**self._remote_args).remote
        self._logdir = logdir

        if _setup:
            # Force a local worker if num_workers == 0 (no remote workers).
            # Otherwise, this WorkerSet would be empty.
            self._local_worker = None
            if num_workers == 0:
                local_worker = True

            self._local_config = merge_dicts(
                trainer_config,
                {"tf_session_args": trainer_config["local_tf_session_args"]},
            )

            if trainer_config["input"] == "dataset":
                # Create the set of dataset readers to be shared by all the
                # rollout workers.
                self._ds, self._ds_shards = get_dataset_and_shards(
                    trainer_config, num_workers, local_worker
                )
            else:
                self._ds = None
                self._ds_shards = None

            # Create a number of @ray.remote workers.
            self._remote_workers = []
            self.add_workers(num_workers)

            # Create a local worker, if needed.
            # If num_workers > 0 and we don't have an env on the local worker,
            # get the observation- and action spaces for each policy from
            # the first remote worker (which does have an env).
            if (
                local_worker
                and self._remote_workers
                and not trainer_config.get("create_env_on_driver")
                and (
                    not trainer_config.get("observation_space")
                    or not trainer_config.get("action_space")
                )
            ):
                remote_spaces = ray.get(
                    self.remote_workers()[0].foreach_policy.remote(
                        lambda p, pid: (pid, p.observation_space, p.action_space)
                    )
                )
                spaces = {
                    e[0]: (getattr(e[1], "original_space", e[1]), e[2])
                    for e in remote_spaces
                }
                # Try to add the actual env's obs/action spaces.
                try:
                    env_spaces = ray.get(
                        self.remote_workers()[0].foreach_env.remote(
                            lambda env: (env.observation_space, env.action_space)
                        )
                    )[0]
                    spaces["__env__"] = env_spaces
                except Exception:
                    pass

                logger.info(
                    "Inferred observation/action spaces from remote "
                    f"worker (local worker has no env): {spaces}"
                )
            else:
                spaces = None

            if local_worker:
                self._local_worker = self._make_worker(
                    cls=RolloutWorker,
                    env_creator=env_creator,
                    validate_env=validate_env,
                    policy_cls=self._policy_class,
                    worker_index=0,
                    num_workers=num_workers,
                    config=self._local_config,
                    spaces=spaces,
                )

    def local_worker(self) -> RolloutWorker:
        """Returns the local rollout worker."""
        return self._local_worker

    def remote_workers(self) -> List[ActorHandle]:
        """Returns a list of remote rollout workers."""
        return self._remote_workers

    def sync_weights(
        self,
        policies: Optional[List[PolicyID]] = None,
        from_worker: Optional[RolloutWorker] = None,
        global_vars: Optional[Dict[str, TensorType]] = None,
    ) -> None:
        """Syncs model weights from the local worker to all remote workers.

        Args:
            policies: Optional list of PolicyIDs to sync weights for.
                If None (default), sync weights to/from all policies.
            from_worker: Optional RolloutWorker instance to sync from.
                If None (default), sync from this WorkerSet's local worker.
        """
        if self.local_worker() is None and from_worker is None:
            raise TypeError(
                "No `local_worker` in WorkerSet, must provide `from_worker` "
                "arg in `sync_weights()`!"
            )

        # Only sync if we have remote workers or `from_worker` is provided.
        if self.remote_workers() or from_worker is not None:
            weights = (from_worker or self.local_worker()).get_weights(policies)
            # Put weights only once into object store and use same object
            # ref to synch to all workers.
            weights_ref = ray.put(weights)
            # Sync to all remote workers in this WorkerSet.
            for to_worker in self.remote_workers():
                to_worker.set_weights.remote(weights_ref, global_vars=global_vars)

            # If `from_worker` is provided, also sync to this WorkerSet's
            # local worker.
            if from_worker is not None and self.local_worker() is not None:
                self.local_worker().set_weights(weights, global_vars=global_vars)
            # If `global_vars` is provided and local worker exists  -> Update its
            # global_vars.
            elif self.local_worker() is not None and global_vars is not None:
                self.local_worker().set_global_vars(global_vars)

    def add_workers(self, num_workers: int) -> None:
        """Creates and adds a number of remote workers to this worker set.

        Can be called several times on the same WorkerSet to add more
        RolloutWorkers to the set.

        Args:
            num_workers: The number of remote Workers to add to this
                WorkerSet.
        """
        old_num_workers = len(self._remote_workers)
        self._remote_workers.extend(
            [
                self._make_worker(
                    cls=self._cls,
                    env_creator=self._env_creator,
                    validate_env=None,
                    policy_cls=self._policy_class,
                    worker_index=old_num_workers + i + 1,
                    num_workers=old_num_workers + num_workers,
                    config=self._remote_config,
                )
                for i in range(num_workers)
            ]
        )

    def reset(self, new_remote_workers: List[ActorHandle]) -> None:
        """Hard overrides the remote workers in this set with the given one.

        Args:
            new_remote_workers: A list of new RolloutWorkers
                (as `ActorHandles`) to use as remote workers.
        """
        self._remote_workers = new_remote_workers

    def remove_failed_workers(self):
        faulty_indices = self._worker_health_check()

        # Terminate faulty workers.
        for worker_index in faulty_indices:
            worker = self.remote_workers()[worker_index - 1]
            logger.info(f"Trying to terminate faulty worker {worker_index}.")
            try:
                worker.__ray_terminate__.remote()
            except Exception:
                logger.exception("Error terminating faulty worker.")

        # Remove all faulty workers from self._remote_workers.
        for worker_index in reversed(faulty_indices):
            del self._remote_workers[worker_index - 1]
        # TODO: Should we also change each healthy worker's num_workers counter and
        #  worker_index property?

        if len(self.remote_workers()) == 0:
            raise RuntimeError(
                f"No healthy workers remaining (worker indices {faulty_indices} have "
                f"died)! Can't continue training."
            )

    def recreate_failed_workers(self):
        faulty_indices = self._worker_health_check()

        for worker_index in faulty_indices:
            worker = self.remote_workers()[worker_index - 1]
            logger.info(f"Trying to recreate faulty worker {worker_index}")
            try:
                worker.__ray_terminate__.remote()
            except Exception:
                logger.exception("Error terminating faulty worker.")
            # Try to recreate the failed worker (start a new one).
            new_worker = self._make_worker(
                cls=self._cls,
                env_creator=self._env_creator,
                validate_env=None,
                policy_cls=self._policy_class,
                worker_index=worker_index,
                num_workers=len(self._remote_workers),
                recreated_worker=True,
                config=self._remote_config,
            )
            # Sync new worker from local one.
            new_worker.set_weights.remote(
                weights=self.local_worker().get_weights(),
                global_vars=self.local_worker().get_global_vars(),
            )
            # Add new worker to list of remote workers.
            self._remote_workers[worker_index - 1] = new_worker

    def stop(self) -> None:
        """Calls `stop` on all rollout workers (including the local one)."""
        try:
            self.local_worker().stop()
            tids = [w.stop.remote() for w in self.remote_workers()]
            ray.get(tids)
        except Exception:
            logger.exception("Failed to stop workers!")
        finally:
            for w in self.remote_workers():
                w.__ray_terminate__.remote()

    @DeveloperAPI
    def is_policy_to_train(
        self, policy_id: PolicyID, batch: Optional[SampleBatchType] = None
    ) -> bool:
        """Whether given PolicyID (optionally inside some batch) is trainable."""
        local_worker = self.local_worker()
        if local_worker:
            return local_worker.is_policy_to_train(policy_id, batch)
        else:
            raise NotImplementedError

    @DeveloperAPI
    def foreach_worker(self, func: Callable[[RolloutWorker], T]) -> List[T]:
        """Calls the given function with each worker instance as arg.

        Args:
            func: The function to call for each worker (as only arg).

        Returns:
             The list of return values of all calls to `func([worker])`.
        """
        local_result = []
        if self.local_worker() is not None:
            local_result = [func(self.local_worker())]
        remote_results = ray.get([w.apply.remote(func) for w in self.remote_workers()])
        return local_result + remote_results

    @DeveloperAPI
    def foreach_worker_with_index(
        self, func: Callable[[RolloutWorker, int], T]
    ) -> List[T]:
        """Calls `func` with each worker instance and worker idx as args.

        The index will be passed as the second arg to the given function.

        Args:
            func: The function to call for each worker and its index
                (as args). The local worker has index 0, all remote workers
                have indices > 0.

        Returns:
             The list of return values of all calls to `func([worker, idx])`.
                The first entry in this list are the results of the local
                worker, followed by all remote workers' results.
        """
        local_result = []
        # Local worker: Index=0.
        if self.local_worker() is not None:
            local_result = [func(self.local_worker(), 0)]
        # Remote workers: Index > 0.
        remote_results = ray.get(
            [w.apply.remote(func, i + 1) for i, w in enumerate(self.remote_workers())]
        )
        return local_result + remote_results

    @DeveloperAPI
    def foreach_policy(self, func: Callable[[Policy, PolicyID], T]) -> List[T]:
        """Calls `func` with each worker's (policy, PolicyID) tuple.

        Note that in the multi-agent case, each worker may have more than one
        policy.

        Args:
            func: A function - taking a Policy and its ID - that is
                called on all workers' Policies.

        Returns:
            The list of return values of func over all workers' policies. The
                length of this list is:
                (num_workers + 1 (local-worker)) *
                [num policies in the multi-agent config dict].
                The local workers' results are first, followed by all remote
                workers' results
        """
        results = []
        if self.local_worker() is not None:
            results = self.local_worker().foreach_policy(func)
        ray_gets = []
        for worker in self.remote_workers():
            ray_gets.append(worker.apply.remote(lambda w: w.foreach_policy(func)))
        remote_results = ray.get(ray_gets)
        for r in remote_results:
            results.extend(r)
        return results

    @DeveloperAPI
    def foreach_policy_to_train(self, func: Callable[[Policy, PolicyID], T]) -> List[T]:
        """Apply `func` to all workers' Policies iff in `policies_to_train`.

        Args:
            func: A function - taking a Policy and its ID - that is
                called on all workers' Policies, for which
                `worker.is_policy_to_train()` returns True.

        Returns:
            List[any]: The list of n return values of all
                `func([trainable policy], [ID])`-calls.
        """
        results = []
        if self.local_worker() is not None:
            results = self.local_worker().foreach_policy_to_train(func)
        ray_gets = []
        for worker in self.remote_workers():
            ray_gets.append(
                worker.apply.remote(lambda w: w.foreach_policy_to_train(func))
            )
        remote_results = ray.get(ray_gets)
        for r in remote_results:
            results.extend(r)
        return results

    @DeveloperAPI
    def foreach_env(self, func: Callable[[EnvType], List[T]]) -> List[List[T]]:
        """Calls `func` with all workers' sub-environments as args.

        An "underlying sub environment" is a single clone of an env within
        a vectorized environment.
        `func` takes a single underlying sub environment as arg, e.g. a
        gym.Env object.

        Args:
            func: A function - taking an EnvType (normally a gym.Env object)
                as arg and returning a list of lists of return values, one
                value per underlying sub-environment per each worker.

        Returns:
            The list (workers) of lists (sub environments) of results.
        """
        local_results = []
        if self.local_worker() is not None:
            local_results = [self.local_worker().foreach_env(func)]
        ray_gets = []
        for worker in self.remote_workers():
            ray_gets.append(worker.foreach_env.remote(func))
        return local_results + ray.get(ray_gets)

    @DeveloperAPI
    def foreach_env_with_context(
        self, func: Callable[[BaseEnv, EnvContext], List[T]]
    ) -> List[List[T]]:
        """Calls `func` with all workers' sub-environments and env_ctx as args.

        An "underlying sub environment" is a single clone of an env within
        a vectorized environment.
        `func` takes a single underlying sub environment and the env_context
        as args.

        Args:
            func: A function - taking a BaseEnv object and an EnvContext as
                arg - and returning a list of lists of return values over envs
                of the worker.

        Returns:
            The list (1 item per workers) of lists (1 item per sub-environment)
                of results.
        """
        local_results = []
        if self.local_worker() is not None:
            local_results = [self.local_worker().foreach_env_with_context(func)]
        ray_gets = []
        for worker in self.remote_workers():
            ray_gets.append(worker.foreach_env_with_context.remote(func))
        return local_results + ray.get(ray_gets)

    @staticmethod
    def _from_existing(
        local_worker: RolloutWorker, remote_workers: List[ActorHandle] = None
    ):
        workers = WorkerSet(
            env_creator=None, policy_class=None, trainer_config={}, _setup=False
        )
        workers._local_worker = local_worker
        workers._remote_workers = remote_workers or []
        return workers

    def _make_worker(
        self,
        *,
        cls: Callable,
        env_creator: EnvCreator,
        validate_env: Optional[Callable[[EnvType], None]],
        policy_cls: Type[Policy],
        worker_index: int,
        num_workers: int,
        recreated_worker: bool = False,
        config: TrainerConfigDict,
        spaces: Optional[
            Dict[PolicyID, Tuple[gym.spaces.Space, gym.spaces.Space]]
        ] = None,
    ) -> Union[RolloutWorker, ActorHandle]:
        def session_creator():
            logger.debug("Creating TF session {}".format(config["tf_session_args"]))
            return tf1.Session(config=tf1.ConfigProto(**config["tf_session_args"]))

        def valid_module(class_path):
            if (
                isinstance(class_path, str)
                and not os.path.isfile(class_path)
                and "." in class_path
            ):
                module_path, class_name = class_path.rsplit(".", 1)
                try:
                    spec = importlib.util.find_spec(module_path)
                    if spec is not None:
                        return True
                except (ModuleNotFoundError, ValueError):
                    print(
                        f"module {module_path} not found while trying to get "
                        f"input {class_path}"
                    )
            return False

        # A callable returning an InputReader object to use.
        if isinstance(config["input"], FunctionType):
            input_creator = config["input"]
        # Use RLlib's Sampler classes (SyncSampler or AsynchSampler, depending
        # on `config.sample_async` setting).
        elif config["input"] == "sampler":
            input_creator = lambda ioctx: ioctx.default_sampler_input()
        # Ray Dataset input -> Use `config.input_config` to construct DatasetReader.
        elif config["input"] == "dataset":
            # Input dataset shards should have already been prepared.
            # We just need to take the proper shard here.
            input_creator = lambda ioctx: DatasetReader(
                ioctx, self._ds_shards[worker_index]
            )
        # Dict: Mix of different input methods with different ratios.
        elif isinstance(config["input"], dict):
            input_creator = lambda ioctx: ShuffledInput(
                MixedInput(config["input"], ioctx), config["shuffle_buffer_size"]
            )
        # A pre-registered input descriptor (str).
        elif isinstance(config["input"], str) and registry_contains_input(
            config["input"]
        ):
            input_creator = registry_get_input(config["input"])
        # D4RL input.
        elif "d4rl" in config["input"]:
            env_name = config["input"].split(".")[-1]
            input_creator = lambda ioctx: D4RLReader(env_name, ioctx)
        # Valid python module (class path) -> Create using `from_config`.
        elif valid_module(config["input"]):
            input_creator = lambda ioctx: ShuffledInput(
                from_config(config["input"], ioctx=ioctx)
            )
        # JSON file or list of JSON files -> Use JsonReader (shuffled).
        else:
            input_creator = lambda ioctx: ShuffledInput(
                JsonReader(config["input"], ioctx), config["shuffle_buffer_size"]
            )

        if isinstance(config["output"], FunctionType):
            output_creator = config["output"]
        elif config["output"] is None:
            output_creator = lambda ioctx: NoopOutput()
        elif config["output"] == "dataset":
            output_creator = lambda ioctx: DatasetWriter(
                ioctx, compress_columns=config["output_compress_columns"]
            )
        elif config["output"] == "logdir":
            output_creator = lambda ioctx: JsonWriter(
                ioctx.log_dir,
                ioctx,
                max_file_size=config["output_max_file_size"],
                compress_columns=config["output_compress_columns"],
            )
        else:
            output_creator = lambda ioctx: JsonWriter(
                config["output"],
                ioctx,
                max_file_size=config["output_max_file_size"],
                compress_columns=config["output_compress_columns"],
            )

        if config["input"] == "sampler":
            input_evaluation = []
        else:
            input_evaluation = config["input_evaluation"]

        # Assert everything is correct in "multiagent" config dict (if given).
        ma_policies = config["multiagent"]["policies"]
        if ma_policies:
            for pid, policy_spec in ma_policies.copy().items():
                assert isinstance(policy_spec, PolicySpec)
                # Class is None -> Use `policy_cls`.
                if policy_spec.policy_class is None:
                    ma_policies[pid] = ma_policies[pid]._replace(
                        policy_class=policy_cls
                    )
            policies = ma_policies

        # Create a policy_spec (MultiAgentPolicyConfigDict),
        # even if no "multiagent" setup given by user.
        else:
            policies = policy_cls

        if worker_index == 0:
            extra_python_environs = config.get("extra_python_environs_for_driver", None)
        else:
            extra_python_environs = config.get("extra_python_environs_for_worker", None)

        worker = cls(
            env_creator=env_creator,
            validate_env=validate_env,
            policy_spec=policies,
            policy_mapping_fn=config["multiagent"]["policy_mapping_fn"],
            policies_to_train=config["multiagent"]["policies_to_train"],
            tf_session_creator=(session_creator if config["tf_session_args"] else None),
            rollout_fragment_length=config["rollout_fragment_length"],
            count_steps_by=config["multiagent"]["count_steps_by"],
            batch_mode=config["batch_mode"],
            episode_horizon=config["horizon"],
            preprocessor_pref=config["preprocessor_pref"],
            sample_async=config["sample_async"],
            compress_observations=config["compress_observations"],
            num_envs=config["num_envs_per_worker"],
            observation_fn=config["multiagent"]["observation_fn"],
            observation_filter=config["observation_filter"],
            clip_rewards=config["clip_rewards"],
            normalize_actions=config["normalize_actions"],
            clip_actions=config["clip_actions"],
            env_config=config["env_config"],
            policy_config=config,
            worker_index=worker_index,
            num_workers=num_workers,
<<<<<<< HEAD
=======
            recreated_worker=recreated_worker,
            record_env=config["record_env"],
>>>>>>> 6f74040b
            log_dir=self._logdir,
            log_level=config["log_level"],
            callbacks=config["callbacks"],
            input_creator=input_creator,
            input_evaluation=input_evaluation,
            output_creator=output_creator,
            remote_worker_envs=config["remote_worker_envs"],
            remote_env_batch_wait_ms=config["remote_env_batch_wait_ms"],
            soft_horizon=config["soft_horizon"],
            no_done_at_end=config["no_done_at_end"],
            seed=(config["seed"] + worker_index)
            if config["seed"] is not None
            else None,
            fake_sampler=config["fake_sampler"],
            extra_python_environs=extra_python_environs,
            spaces=spaces,
            disable_env_checking=config["disable_env_checking"],
        )

        return worker

    def _worker_health_check(self) -> List[int]:
        """Performs a health-check on each remote worker.

        Returns:
            List of indices (into `self._remote_workers` list) of faulty workers.
            Note that index=1 is the 0th item in `self._remote_workers`.
        """
        logger.info("Health checking all workers ...")
        checks = []
        for worker in self.remote_workers():
            # TODO: Maybe find a better way to probe for healthiness. Performing an
            #  entire `sample()` step may be costly. Then again, we only do this
            #  upon any worker failure during the `step_attempt()`, not regularly.
            _, obj_ref = worker.sample_with_count.remote()
            checks.append(obj_ref)

        faulty_worker_indices = []
        for i, obj_ref in enumerate(checks):
            try:
                ray.get(obj_ref)
                logger.info("Worker {} looks healthy.".format(i + 1))
            except RayError:
                logger.exception("Worker {} is faulty.".format(i + 1))
                faulty_worker_indices.append(i + 1)

        return faulty_worker_indices

    @Deprecated(new="WorkerSet.foreach_policy_to_train", error=False)
    def foreach_trainable_policy(self, func):
        return self.foreach_policy_to_train(func)

    @Deprecated(new="WorkerSet.is_policy_to_train([pid], [batch]?)", error=False)
    def trainable_policies(self):
        local_worker = self.local_worker()
        if local_worker is not None:
            return [
                local_worker.is_policy_to_train(pid, None)
                for pid in local_worker.policy_map.keys()
            ]
        else:
            raise NotImplementedError<|MERGE_RESOLUTION|>--- conflicted
+++ resolved
@@ -650,11 +650,8 @@
             policy_config=config,
             worker_index=worker_index,
             num_workers=num_workers,
-<<<<<<< HEAD
-=======
             recreated_worker=recreated_worker,
             record_env=config["record_env"],
->>>>>>> 6f74040b
             log_dir=self._logdir,
             log_level=config["log_level"],
             callbacks=config["callbacks"],
