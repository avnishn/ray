import logging
import time
from collections import defaultdict
from typing import TYPE_CHECKING, Dict, Iterator, List, Optional, Set, Tuple, Union

import numpy as np
import tree  # pip install dm_tree

from ray.rllib.env.base_env import ASYNC_RESET_RETURN, BaseEnv
from ray.rllib.env.external_env import ExternalEnvWrapper
from ray.rllib.env.wrappers.atari_wrappers import MonitorEnv, get_wrapper_by_cls
from ray.rllib.evaluation.collectors.simple_list_collector import _PolicyCollectorGroup
from ray.rllib.evaluation.episode_v2 import EpisodeV2
from ray.rllib.evaluation.metrics import RolloutMetrics
from ray.rllib.models.preprocessors import Preprocessor
from ray.rllib.policy.policy import Policy
from ray.rllib.policy.sample_batch import MultiAgentBatch, SampleBatch, concat_samples
from ray.rllib.utils.annotations import DeveloperAPI
from ray.rllib.utils.filter import Filter
from ray.rllib.utils.numpy import convert_to_numpy
from ray.rllib.utils.spaces.space_utils import unbatch
from ray.rllib.utils.typing import (
    ActionConnectorDataType,
    AgentConnectorDataType,
    AgentID,
    EnvActionType,
    EnvID,
    EnvObsType,
    MultiAgentDict,
    MultiEnvDict,
    PolicyID,
    PolicyOutputType,
    SampleBatchType,
    StateBatches,
    TensorStructType,
)
from ray.util.debug import log_once

if TYPE_CHECKING:
    from gym.envs.classic_control.rendering import SimpleImageViewer

    from ray.rllib.algorithms.callbacks import DefaultCallbacks
    from ray.rllib.evaluation.rollout_worker import RolloutWorker


logger = logging.getLogger(__name__)


MIN_LARGE_BATCH_THRESHOLD = 1000
DEFAULT_LARGE_BATCH_THRESHOLD = 5000
MS_TO_SEC = 1000.0


class _PerfStats:
    """Sampler perf stats that will be included in rollout metrics."""

    def __init__(self, ema_coef: Optional[float] = None):
        # If not None, enable Exponential Moving Average mode.
        # The way we update stats is by:
        #     updated = (1 - ema_coef) * old + ema_coef * new
        # In general provides more responsive stats about sampler performance.
        # TODO(jungong) : make ema the default (only) mode if it works well.
        self.ema_coef = ema_coef

        self.iters = 0
        self.raw_obs_processing_time = 0.0
        self.inference_time = 0.0
        self.action_processing_time = 0.0
        self.env_wait_time = 0.0
        self.env_render_time = 0.0

    def incr(self, field: str, value: Union[int, float]):
        if field == "iters":
            self.iters += value
            return

        # All the other fields support either global average or ema mode.
        if self.ema_coef is None:
            # Global average.
            self.__dict__[field] += value
        else:
            self.__dict__[field] = (1.0 - self.ema_coef) * self.__dict__[
                field
            ] + self.ema_coef * value

    def _get_avg(self):
        # Mean multiplicator (1000 = sec -> ms).
        factor = MS_TO_SEC / self.iters
        return {
            # Raw observation preprocessing.
            "mean_raw_obs_processing_ms": self.raw_obs_processing_time * factor,
            # Computing actions through policy.
            "mean_inference_ms": self.inference_time * factor,
            # Processing actions (to be sent to env, e.g. clipping).
            "mean_action_processing_ms": self.action_processing_time * factor,
            # Waiting for environment (during poll).
            "mean_env_wait_ms": self.env_wait_time * factor,
            # Environment rendering (False by default).
            "mean_env_render_ms": self.env_render_time * factor,
        }

    def _get_ema(self):
        # In EMA mode, stats are already (exponentially) averaged,
        # hence we only need to do the sec -> ms conversion here.
        return {
            # Raw observation preprocessing.
            "mean_raw_obs_processing_ms": self.raw_obs_processing_time * MS_TO_SEC,
            # Computing actions through policy.
            "mean_inference_ms": self.inference_time * MS_TO_SEC,
            # Processing actions (to be sent to env, e.g. clipping).
            "mean_action_processing_ms": self.action_processing_time * MS_TO_SEC,
            # Waiting for environment (during poll).
            "mean_env_wait_ms": self.env_wait_time * MS_TO_SEC,
            # Environment rendering (False by default).
            "mean_env_render_ms": self.env_render_time * MS_TO_SEC,
        }

    def get(self):
        if self.ema_coef is None:
            return self._get_avg()
        else:
            return self._get_ema()


class _NewDefaultDict(defaultdict):
    def __missing__(self, env_id):
        ret = self[env_id] = self.default_factory(env_id)
        return ret


def _build_multi_agent_batch(
    episode_id: int,
    batch_builder: _PolicyCollectorGroup,
    large_batch_threshold: int,
    multiple_episodes_in_batch: bool,
) -> MultiAgentBatch:
    """Build MultiAgentBatch from a dict of _PolicyCollectors.

    Args:
        env_steps: total env steps.
        policy_collectors: collected training SampleBatchs by policy.

    Returns:
        Always returns a sample batch in MultiAgentBatch format.
    """
    ma_batch = {}
    for pid, collector in batch_builder.policy_collectors.items():
        if collector.agent_steps <= 0:
            continue

        if batch_builder.agent_steps > large_batch_threshold and log_once(
            "large_batch_warning"
        ):
            logger.warning(
                "More than {} observations in {} env steps for "
                "episode {} ".format(
                    batch_builder.agent_steps, batch_builder.env_steps, episode_id
                )
                + "are buffered in the sampler. If this is more than you "
                "expected, check that that you set a horizon on your "
                "environment correctly and that it terminates at some "
                "point. Note: In multi-agent environments, "
                "`rollout_fragment_length` sets the batch size based on "
                "(across-agents) environment steps, not the steps of "
                "individual agents, which can result in unexpectedly "
                "large batches."
                + (
                    "Also, you may be waiting for your Env to "
                    "terminate (batch_mode=`complete_episodes`). Make sure "
                    "it does at some point."
                    if not multiple_episodes_in_batch
                    else ""
                )
            )

        ma_batch[pid] = collector.build()

    # Create the multi agent batch.
    return MultiAgentBatch(policy_batches=ma_batch, env_steps=batch_builder.env_steps)


def _batch_inference_sample_batches(eval_data: List[SampleBatch]) -> SampleBatch:
    """Batch a list of input SampleBatches into a single SampleBatch.

    Args:
        eval_data: list of SampleBatches.

    Returns:
        single batched SampleBatch.
    """
    inference_batch = concat_samples(eval_data)
    if "state_in_0" in inference_batch:
        batch_size = len(eval_data)
        inference_batch[SampleBatch.SEQ_LENS] = np.ones(batch_size, dtype=np.int32)
    return inference_batch


@DeveloperAPI
class EnvRunnerV2:
    """Collect experiences from user environment using Connectors."""

    def __init__(
        self,
        worker: "RolloutWorker",
        base_env: BaseEnv,
        horizon: Optional[int],
        multiple_episodes_in_batch: bool,
        callbacks: "DefaultCallbacks",
        perf_stats: _PerfStats,
        soft_horizon: bool,
        no_done_at_end: bool,
        rollout_fragment_length: int = 200,
        count_steps_by: str = "env_steps",
        render: bool = None,
    ):
        """
        Args:
            worker: Reference to the current rollout worker.
            base_env: Env implementing BaseEnv.
            horizon: Horizon of the episode.
            multiple_episodes_in_batch: Whether to pack multiple
                episodes into each batch. This guarantees batches will be exactly
                `rollout_fragment_length` in size.
            callbacks: User callbacks to run on episode events.
            perf_stats: Record perf stats into this object.
            soft_horizon: Calculate rewards but don't reset the
                environment when the horizon is hit.
            no_done_at_end: Ignore the done=True at the end of the episode
                and instead record done=False.
            rollout_fragment_length: The length of a fragment to collect
                before building a SampleBatch from the data and resetting
                the SampleBatchBuilder object.
            count_steps_by: One of "env_steps" (default) or "agent_steps".
                Use "agent_steps", if you want rollout lengths to be counted
                by individual agent steps. In a multi-agent env,
                a single env_step contains one or more agent_steps, depending
                on how many agents are present at any given time in the
                ongoing episode.
            render: Whether to try to render the environment after each
                step.
        """
        self._worker = worker
        if isinstance(base_env, ExternalEnvWrapper):
            raise ValueError(
                "Policies using the new Connector API do not support ExternalEnv."
            )
        self._base_env = base_env
        self._multiple_episodes_in_batch = multiple_episodes_in_batch
        self._callbacks = callbacks
        self._perf_stats = perf_stats
        self._soft_horizon = soft_horizon
        self._no_done_at_end = no_done_at_end
        self._rollout_fragment_length = rollout_fragment_length
        self._count_steps_by = count_steps_by
        self._render = render

        self._horizon = self._get_horizon(horizon)
        # May be populated for image rendering.
        self._simple_image_viewer: Optional[
            "SimpleImageViewer"
        ] = self._get_simple_image_viewer()

        # Keeps track of active episodes.
        self._active_episodes: Dict[EnvID, EpisodeV2] = {}
        self._batch_builders: Dict[EnvID, _PolicyCollectorGroup] = _NewDefaultDict(
            self._new_batch_builder
        )

        self._large_batch_threshold: int = (
            max(MIN_LARGE_BATCH_THRESHOLD, self._rollout_fragment_length * 10)
            if self._rollout_fragment_length != float("inf")
            else DEFAULT_LARGE_BATCH_THRESHOLD
        )

    def _get_horizon(self, horizon: Optional[int]):
        """Try figuring out the proper horizon to use for rollout.

        Args:
            base_env: Env implementing BaseEnv.
            horizon: Horizon of the episode.
        """
        # Try to get Env's `max_episode_steps` prop. If it doesn't exist, ignore
        # error and continue with max_episode_steps=None.
        max_episode_steps = None
        try:
            max_episode_steps = self._base_env.get_sub_environments()[
                0
            ].spec.max_episode_steps
        except Exception:
            pass

        # Trainer has a given `horizon` setting.
        if horizon:
            # `horizon` is larger than env's limit.
            if max_episode_steps and horizon > max_episode_steps:
                # Try to override the env's own max-step setting with our horizon.
                # If this won't work, throw an error.
                try:
                    self._base_env.get_sub_environments()[
                        0
                    ].spec.max_episode_steps = horizon
                    self._base_env.get_sub_environments()[
                        0
                    ]._max_episode_steps = horizon
                except Exception:
                    raise ValueError(
                        "Your `horizon` setting ({}) is larger than the Env's own "
                        "timestep limit ({}), which seems to be unsettable! Try "
                        "to increase the Env's built-in limit to be at least as "
                        "large as your wanted `horizon`.".format(
                            horizon, max_episode_steps
                        )
                    )
        # Otherwise, set Trainer's horizon to env's max-steps.
        elif max_episode_steps:
            horizon = max_episode_steps
            logger.debug(
                "No episode horizon specified, setting it to Env's limit ({}).".format(
                    max_episode_steps
                )
            )
        # No horizon/max_episode_steps -> Episodes may be infinitely long.
        else:
            horizon = float("inf")
            logger.debug("No episode horizon specified, assuming inf.")

        return horizon

    def _get_simple_image_viewer(self):
        """Maybe construct a SimpleImageViewer instance for episode rendering."""
        # Try to render the env, if required.
        if not self._render:
            return None

        try:
            from gym.envs.classic_control.rendering import SimpleImageViewer

            return SimpleImageViewer()
        except (ImportError, ModuleNotFoundError):
            self._render = False  # disable rendering
            logger.warning(
                "Could not import gym.envs.classic_control."
                "rendering! Try `pip install gym[all]`."
            )

        return None

    def _call_on_episode_start(self, episode, env_id):
        # Call each policy's Exploration.on_episode_start method.
        # Note: This may break the exploration (e.g. ParameterNoise) of
        # policies in the `policy_map` that have not been recently used
        # (and are therefore stashed to disk). However, we certainly do not
        # want to loop through all (even stashed) policies here as that
        # would counter the purpose of the LRU policy caching.
        for p in self._worker.policy_map.cache.values():
            if getattr(p, "exploration", None) is not None:
                p.exploration.on_episode_start(
                    policy=p,
                    environment=self._base_env,
                    episode=episode,
                    tf_sess=p.get_session(),
                )
        # Call `on_episode_start()` callback.
        self._callbacks.on_episode_start(
            worker=self._worker,
            base_env=self._base_env,
            policies=self._worker.policy_map,
            env_index=env_id,
            episode=episode,
        )

    def _new_batch_builder(self, _) -> _PolicyCollectorGroup:
        """Create a new batch builder.

        We create a _PolicyCollectorGroup based on the full policy_map
        as the batch builder.
        """
        return _PolicyCollectorGroup(self._worker.policy_map)

    def run(self) -> Iterator[SampleBatchType]:
        """Samples and yields training episodes continuously.

        Yields:
            Object containing state, action, reward, terminal condition,
            and other fields as dictated by `policy`.
        """
        while True:
            outputs = self.step()
            for o in outputs:
                yield o

    def step(self) -> List[SampleBatchType]:
        """Samples training episodes by stepping through environments."""

<<<<<<< HEAD
=======
        # Before the very first poll (this will reset all vector sub-environments):
        # Create all upcoming episodes and call `on_episode_created` callbacks for
        # all sub-environments (upcoming episodes).
        if not self._active_episodes:
            for env_id, _ in self._base_env.get_sub_environments(as_dict=True).items():
                self.create_episode(env_id)

>>>>>>> 00f00f02
        self._perf_stats.incr("iters", 1)

        t0 = time.time()
        # Get observations from all ready agents.
        # types: MultiEnvDict, MultiEnvDict, MultiEnvDict, MultiEnvDict, ...
        (
            unfiltered_obs,
            rewards,
            dones,
            infos,
            off_policy_actions,
        ) = self._base_env.poll()
        env_poll_time = time.time() - t0

        # Process observations and prepare for policy evaluation.
        t1 = time.time()
        # types: Set[EnvID], Dict[PolicyID, List[AgentConnectorDataType]],
        #       List[Union[RolloutMetrics, SampleBatchType]]
        active_envs, to_eval, outputs = self._process_observations(
            unfiltered_obs=unfiltered_obs,
            rewards=rewards,
            dones=dones,
            infos=infos,
        )
        self._perf_stats.incr("raw_obs_processing_time", time.time() - t1)

        # Do batched policy eval (accross vectorized envs).
        t2 = time.time()
        # types: Dict[PolicyID, Tuple[TensorStructType, StateBatch, dict]]
        eval_results = self._do_policy_eval(to_eval=to_eval)
        self._perf_stats.incr("inference_time", time.time() - t2)

        # Process results and update episode state.
        t3 = time.time()
        actions_to_send: Dict[
            EnvID, Dict[AgentID, EnvActionType]
        ] = self._process_policy_eval_results(
            active_envs=active_envs,
            to_eval=to_eval,
            eval_results=eval_results,
            off_policy_actions=off_policy_actions,
        )
        self._perf_stats.incr("action_processing_time", time.time() - t3)

        # Return computed actions to ready envs. We also send to envs that have
        # taken off-policy actions; those envs are free to ignore the action.
        t4 = time.time()
        self._base_env.send_actions(actions_to_send)
        self._perf_stats.incr("env_wait_time", env_poll_time + time.time() - t4)

        self._maybe_render()

        return outputs

    def _get_rollout_metrics(self, episode: EpisodeV2) -> List[RolloutMetrics]:
        """Get rollout metrics from completed episode."""
        # TODO(jungong) : why do we need to handle atari metrics differently?
        # Can we unify atari and normal env metrics?
        atari_metrics: List[RolloutMetrics] = _fetch_atari_metrics(self._base_env)
        if atari_metrics is not None:
            for m in atari_metrics:
                m._replace(custom_metrics=episode.custom_metrics)
            return atari_metrics
        # Otherwise, return RolloutMetrics for the episode.
        return [
            RolloutMetrics(
                episode.length,
                episode.total_reward,
                dict(episode.agent_rewards),
                episode.custom_metrics,
                {},
                episode.hist_data,
                episode.media,
            )
        ]

    def _process_observations(
        self,
        unfiltered_obs: MultiEnvDict,
        rewards: MultiEnvDict,
        dones: MultiEnvDict,
        infos: MultiEnvDict,
    ) -> Tuple[
        Set[EnvID],
        Dict[PolicyID, List[AgentConnectorDataType]],
        List[Union[RolloutMetrics, SampleBatchType]],
    ]:
        """Process raw obs from env.

        Group data for active agents by policy. Reset environments that are done.

        Args:
            unfiltered_obs: obs
            rewards: rewards
            dones: dones
            infos: infos

        Returns:
            A tuple of:
                A list of envs that were active during this step.
                AgentConnectorDataType for active agents for policy evaluation.
                SampleBatches and RolloutMetrics for completed agents for output.
        """
        # Output objects.
        # Note that we need to track envs that are active during this round explicitly,
        # just to be confident which envs require us to send at least an empty action
        # dict to.
        # We can not get this from the _active_episode or to_eval lists because
        # 1. All envs are not required to step during every single step. And
        # 2. to_eval only contains data for the agents that are still active. An env may
        # be active but all agents are done during the step.
        active_envs: Set[EnvID] = set()
        to_eval: Dict[PolicyID, List[AgentConnectorDataType]] = defaultdict(list)
        outputs: List[Union[RolloutMetrics, SampleBatchType]] = []

        # For each (vectorized) sub-environment.
        # types: EnvID, Dict[AgentID, EnvObsType]
        for env_id, env_obs in unfiltered_obs.items():
            # Check for env_id having returned an error instead of a multi-agent
            # obs dict. This is how our BaseEnv can tell the caller to `poll()` that
            # one of its sub-environments is faulty and should be restarted (and the
            # ongoing episode should not be used for training).
            if isinstance(env_obs, Exception):
                assert dones[env_id]["__all__"] is True, (
                    f"ERROR: When a sub-environment (env-id {env_id}) returns an error "
                    "as observation, the dones[__all__] flag must also be set to True!"
                )
                # all_agents_obs is an Exception here.
                # Drop this episode and skip to next.
                self._handle_done_episode(
                    env_id=env_id,
                    env_obs_or_exception=env_obs,
                    is_done=True,
                    hit_horizon=False,
                    active_envs=active_envs,
                    to_eval=to_eval,
                    outputs=outputs,
                )
                continue

            if env_id not in self._active_episodes:
                episode: EpisodeV2 = self.create_episode(env_id)
                self._active_episodes[env_id] = episode
            else:
                episode: EpisodeV2 = self._active_episodes[env_id]
            # If this episode is brand-new, call the episode start callback(s).
            # Note: EpisodeV2s are initialized with length=-1 (before the reset).
            if not episode.has_init_obs():
                self._call_on_episode_start(episode, env_id)

            # Episode length after this step.
            next_episode_length = episode.length + 1
            # Check episode termination conditions.
            if dones[env_id]["__all__"] or next_episode_length >= self._horizon:
                hit_horizon = (
                    next_episode_length >= self._horizon
                    and not dones[env_id]["__all__"]
                )
                all_agents_done = True
            else:
                hit_horizon = False
                all_agents_done = False
                active_envs.add(env_id)

            # Special handling of common info dict.
            episode.set_last_info("__common__", infos[env_id].get("__common__", {}))

            # Agent sample batches grouped by policy. Each set of sample batches will
            # go through agent connectors together.
            sample_batches_by_policy = defaultdict(list)
            # Whether an agent is done, regardless of no_done_at_end or soft_horizon.
            agent_dones = {}
            for agent_id, obs in env_obs.items():
                assert agent_id != "__all__"

                policy_id: PolicyID = episode.policy_for(agent_id)

                agent_done = bool(all_agents_done or dones[env_id].get(agent_id))
                agent_dones[agent_id] = agent_done

                # A completely new agent is already done -> Skip entirely.
                if not episode.has_init_obs(agent_id) and agent_done:
                    continue

                values_dict = {
                    SampleBatch.T: episode.length,  # Episodes start at -1 before we
                    # add the initial obs. After that, we infer from initial obs at
                    # t=0 since that will be our new episode.length.
                    SampleBatch.ENV_ID: env_id,
                    SampleBatch.AGENT_INDEX: episode.agent_index(agent_id),
                    # Last action (SampleBatch.ACTIONS) column will be populated by
                    # StateBufferConnector.
                    # Reward received after taking action at timestep t.
                    SampleBatch.REWARDS: rewards[env_id].get(agent_id, 0.0),
                    # After taking action=a, did we reach terminal?
                    SampleBatch.DONES: (
                        False
                        if (
                            self._no_done_at_end or (hit_horizon and self._soft_horizon)
                        )
                        else agent_done
                    ),
                    SampleBatch.INFOS: infos[env_id].get(agent_id, {}),
                    SampleBatch.NEXT_OBS: obs,
                }

                # Queue this obs sample for connector preprocessing.
                sample_batches_by_policy[policy_id].append((agent_id, values_dict))

            # The entire episode is done.
            if all_agents_done:
                # Let's check to see if there are any agents that haven't got the
                # last "done" obs yet. If there are, we have to create fake-last
                # observations for them. (the environment is not required to do so if
                # dones[__all__]=True).
                for agent_id in episode.get_agents():
                    # If the latest obs we got for this agent is done, or if its
                    # episode state is already done, nothing to do.
                    if agent_dones.get(agent_id, False) or episode.is_done(agent_id):
                        continue

                    policy_id: PolicyID = episode.policy_for(agent_id)
                    policy = self._worker.policy_map[policy_id]

                    # Create a fake (all-0s) observation.
                    obs_space = policy.observation_space
                    obs_space = getattr(obs_space, "original_space", obs_space)
                    values_dict = {
                        SampleBatch.T: episode.length,
                        SampleBatch.ENV_ID: env_id,
                        SampleBatch.AGENT_INDEX: episode.agent_index(agent_id),
                        SampleBatch.REWARDS: 0.0,
                        SampleBatch.DONES: True,
                        SampleBatch.INFOS: {},
                        SampleBatch.NEXT_OBS: tree.map_structure(
                            np.zeros_like, obs_space.sample()
                        ),
                    }

                    # Queue these fake obs for connector preprocessing too.
                    sample_batches_by_policy[policy_id].append((agent_id, values_dict))

            # Run agent connectors.
            for policy_id, batches in sample_batches_by_policy.items():
                policy: Policy = self._worker.policy_map[policy_id]
                # Collected full MultiAgentDicts for this environment.
                # Run agent connectors.
                assert (
                    policy.agent_connectors
                ), "EnvRunnerV2 requires agent connectors to work."

                acd_list: List[AgentConnectorDataType] = [
                    AgentConnectorDataType(env_id, agent_id, data)
                    for agent_id, data in batches
                ]

                # For all agents mapped to policy_id, run their data
                # through agent_connectors.
                processed = policy.agent_connectors(acd_list)

                for d in processed:
                    # Record transition info if applicable.
                    if not episode.has_init_obs(d.agent_id):
                        episode.add_init_obs(
                            agent_id=d.agent_id,
                            init_obs=d.data.raw_dict[SampleBatch.NEXT_OBS],
                            t=d.data.raw_dict[SampleBatch.T],
                        )
                    else:
                        episode.add_action_reward_done_next_obs(
                            d.agent_id, d.data.raw_dict
                        )

                    if not all_agents_done and not agent_dones[d.agent_id]:
                        # Add to eval set if env is not done and this particular agent
                        # is also not done.
                        item = AgentConnectorDataType(d.env_id, d.agent_id, d.data)
                        to_eval[policy_id].append(item)

            # Finished advancing episode by 1 step, mark it so.
            episode.step()

            # Exception: The very first env.poll() call causes the env to get reset
            # (no step taken yet, just a single starting observation logged).
            # We need to skip this callback in this case.
            if episode.length > 0:
                # Invoke the `on_episode_step` callback after the step is logged
                # to the episode.
                self._callbacks.on_episode_step(
                    worker=self._worker,
                    base_env=self._base_env,
                    policies=self._worker.policy_map,
                    episode=episode,
                    env_index=env_id,
                )

            # Episode is done for all agents (dones[__all__] == True)
            # or we hit the horizon.
            if all_agents_done:
                is_done = dones[env_id]["__all__"]
                # _handle_done_episode will build a MultiAgentBatch for all
                # the agents that are done during this step of rollout in
                # the case of _multiple_episodes_in_batch=False.
                self._handle_done_episode(
                    env_id, env_obs, is_done, hit_horizon, active_envs, to_eval, outputs
                )

            # Try to build something.
            if self._multiple_episodes_in_batch:
                sample_batch = self._try_build_truncated_episode_multi_agent_batch(
                    self._batch_builders[env_id], episode
                )
                if sample_batch:
                    outputs.append(sample_batch)

                    # SampleBatch built from data collected by batch_builder.
                    # Clean up and delete the batch_builder.
                    del self._batch_builders[env_id]

        return active_envs, to_eval, outputs

    def _build_done_episode(
        self,
        env_id: EnvID,
        is_done: bool,
        hit_horizon: bool,
        outputs: List[SampleBatchType],
    ):
        """Builds a MultiAgentSampleBatch from the episode and adds it to outputs.

        Args:
            env_id: The env id.
            is_done: Whether the env is done.
            hit_horizon: Whether the episode hit the horizon.
            outputs: The list of outputs to add the
        """
        episode: EpisodeV2 = self._active_episodes[env_id]
        batch_builder = self._batch_builders[env_id]

        check_dones = is_done and not self._no_done_at_end

        episode.postprocess_episode(
            batch_builder=batch_builder,
            is_done=is_done or (hit_horizon and not self._soft_horizon),
            check_dones=check_dones,
        )

        # If, we are not allowed to pack the next episode into the same
        # SampleBatch (batch_mode=complete_episodes) -> Build the
        # MultiAgentBatch from a single episode and add it to "outputs".
        # Otherwise, just postprocess and continue collecting across
        # episodes.
        if not self._multiple_episodes_in_batch:
            ma_sample_batch = _build_multi_agent_batch(
                episode.episode_id,
                batch_builder,
                self._large_batch_threshold,
                self._multiple_episodes_in_batch,
            )
            if ma_sample_batch:
                outputs.append(ma_sample_batch)

            # SampleBatch built from data collected by batch_builder.
            # Clean up and delete the batch_builder.
            del self._batch_builders[env_id]

    def _handle_done_episode(
        self,
        env_id: EnvID,
        env_obs_or_exception: Union[MultiAgentDict, Exception],
        is_done: bool,
        hit_horizon: bool,
        active_envs: Set[EnvID],
        to_eval: Dict[PolicyID, List[AgentConnectorDataType]],
        outputs: List[SampleBatchType],
    ) -> None:
        """Handle an all-finished episode.

        Add collected SampleBatch to batch builder. Reset corresponding env, etc.

        Args:
            env_id: Environment ID.
            env_obs_or_exception: Last per-environment observation or Exception.
            is_done: If all agents are done.
            hit_horizon: Whether the episode ended because it hit horizon.
            active_envs: Set of active env ids.
            to_eval: Output container for policy eval data.
            outputs: Output container for collected sample batches.
        """
        if isinstance(env_obs_or_exception, Exception):
            is_error = True
            episode_or_exception: Exception = env_obs_or_exception
            # Tell the sampler we have got a faulty episode.
            outputs.append(RolloutMetrics(episode_faulty=True))
        else:
            is_error = False
            # Output the collected episode.
            self._build_done_episode(env_id, is_done, hit_horizon, outputs)
            episode_or_exception: EpisodeV2 = self._active_episodes[env_id]
            # Add rollout metrics.
            outputs.extend(self._get_rollout_metrics(episode_or_exception))

        # Clean up and deleted the post-processed episode now that we have collected
        # its data.
        self.end_episode(env_id, episode_or_exception)
        # Create a new episode instance (before we reset the sub-environment).
        new_episode: EpisodeV2 = self.create_episode(env_id)

        # Horizon hit and we have a soft horizon (no hard env reset).
        if not is_error and hit_horizon and self._soft_horizon:
            resetted_obs: Dict[EnvID, Dict[AgentID, EnvObsType]] = {
                env_id: env_obs_or_exception
            }
            # Do not reset connector state if this is a soft reset.
            # Basically carry RNN and other buffered state to the
            # next episode from the same env.
        else:
            # TODO(jungong) : This will allow a single faulty env to
            # take out the entire RolloutWorker indefinitely. Revisit.
            while True:
                resetted_obs: Dict[
                    EnvID, Dict[AgentID, EnvObsType]
                ] = self._base_env.try_reset(env_id)
                if resetted_obs is None or not isinstance(
                    resetted_obs[env_id], Exception
                ):
                    break
                else:
                    # Report a faulty episode.
                    outputs.append(RolloutMetrics(episode_faulty=True))
            # Reset connector state if this is a hard reset.
            for p in self._worker.policy_map.cache.values():
                p.agent_connectors.reset(env_id)
        # Reset not supported, drop this env from the ready list.
        if resetted_obs is None:
            if self._horizon != float("inf"):
                raise ValueError(
                    "Setting episode horizon requires reset() support "
                    "from the environment."
                )
        # Creates a new episode if this is not async return.
        # If reset is async, we will get its result in some future poll.
        elif resetted_obs != ASYNC_RESET_RETURN:
            self._active_episodes[env_id] = new_episode
            self._call_on_episode_start(new_episode, env_id)

            per_policy_resetted_obs: Dict[PolicyID, List] = defaultdict(list)
            # types: AgentID, EnvObsType
            for agent_id, raw_obs in resetted_obs[env_id].items():
                policy_id: PolicyID = new_episode.policy_for(agent_id)
                per_policy_resetted_obs[policy_id].append((agent_id, raw_obs))

            for policy_id, agents_obs in per_policy_resetted_obs.items():
                policy = self._worker.policy_map[policy_id]
                acd_list: List[AgentConnectorDataType] = [
                    AgentConnectorDataType(
                        env_id,
                        agent_id,
                        {
                            SampleBatch.NEXT_OBS: obs,
                            SampleBatch.T: new_episode.length,
                        },
                    )
                    for agent_id, obs in agents_obs
                ]
                # Call agent connectors on these initial obs.
                processed = policy.agent_connectors(acd_list)

                for d in processed:
                    new_episode.add_init_obs(
                        agent_id=d.agent_id,
                        init_obs=d.data.raw_dict[SampleBatch.NEXT_OBS],
                        t=d.data.raw_dict[SampleBatch.T],
                    )
                    to_eval[policy_id].append(d)

            # Step after adding initial obs. This will give us 0 env and agent step.
            new_episode.step()
            active_envs.add(env_id)

    def create_episode(self, env_id: EnvID) -> EpisodeV2:
        """Creates a new EpisodeV2 instance and returns it.

        Calls `on_episode_created` callbacks, but does NOT reset the respective
        sub-environment yet.

        Args:
            env_id: Env ID.

        Returns:
            The newly created EpisodeV2 instance.
        """
        # Make sure we currently don't have an active episode under this env ID.
        assert env_id not in self._active_episodes

        # Create a new episode under the same `env_id` and call the
        # `on_episode_created` callbacks.
        new_episode = EpisodeV2(
            env_id,
            self._worker.policy_map,
            self._worker.policy_mapping_fn,
            worker=self._worker,
            callbacks=self._callbacks,
        )

        # Call `on_episode_created()` callback.
        self._callbacks.on_episode_created(
            worker=self._worker,
            base_env=self._base_env,
            policies=self._worker.policy_map,
            env_index=env_id,
            episode=new_episode,
        )
        return new_episode

    def end_episode(
        self, env_id: EnvID, episode_or_exception: Union[EpisodeV2, Exception]
    ):
        """Cleans up an episode that has finished.

        Args:
            env_id: Env ID.
            episode_or_exception: Instance of an episode if it finished successfully.
                Otherwise, the exception that was thrown,
        """
        # Signal the end of an episode, either successfully with an Episode or
        # unsuccessfully with an Exception.
        self._callbacks.on_episode_end(
            worker=self._worker,
            base_env=self._base_env,
            policies=self._worker.policy_map,
            episode=episode_or_exception,
            env_index=env_id,
        )

        # Call each (in-memory) policy's Exploration.on_episode_end
        # method.
        # Note: This may break the exploration (e.g. ParameterNoise) of
        # policies in the `policy_map` that have not been recently used
        # (and are therefore stashed to disk). However, we certainly do not
        # want to loop through all (even stashed) policies here as that
        # would counter the purpose of the LRU policy caching.
        for p in self._worker.policy_map.cache.values():
            if getattr(p, "exploration", None) is not None:
                p.exploration.on_episode_end(
                    policy=p,
                    environment=self._base_env,
                    episode=episode_or_exception,
                    tf_sess=p.get_session(),
                )

        if isinstance(episode_or_exception, EpisodeV2):
            episode = episode_or_exception
            if episode.total_agent_steps == 0:
                # if the key does not exist it means that throughout the episode all
                # observations were empty (i.e. there was no agent in the env)
                msg = (
                    f"Data from episode {episode.episode_id} does not show any agent "
                    f"interactions. Hint: Make sure for at least one timestep in the "
                    f"episode, env.step() returns non-empty values."
                )
                raise ValueError(msg)

        # Clean up the episode and batch_builder for this env id.
        del self._active_episodes[env_id]

    def _try_build_truncated_episode_multi_agent_batch(
        self, batch_builder: _PolicyCollectorGroup, episode: EpisodeV2
    ) -> Union[None, SampleBatch, MultiAgentBatch]:
        # Measure batch size in env-steps.
        if self._count_steps_by == "env_steps":
            built_steps = batch_builder.env_steps
            ongoing_steps = episode.active_env_steps
        # Measure batch-size in agent-steps.
        else:
            built_steps = batch_builder.agent_steps
            ongoing_steps = episode.active_agent_steps

        # Reached the fragment-len -> We should build an MA-Batch.
        if built_steps + ongoing_steps >= self._rollout_fragment_length:
            if self._count_steps_by != "agent_steps":
                assert built_steps + ongoing_steps == self._rollout_fragment_length, (
                    f"built_steps ({built_steps}) + ongoing_steps ({ongoing_steps}) != "
                    f"rollout_fragment_length ({self._rollout_fragment_length})."
                )

            # If we reached the fragment-len only because of `episode_id`
            # (still ongoing) -> postprocess `episode_id` first.
            if built_steps < self._rollout_fragment_length:
                episode.postprocess_episode(batch_builder=batch_builder, is_done=False)

            # If builder has collected some data,
            # build the MA-batch and add to return values.
            if batch_builder.agent_steps > 0:
                return _build_multi_agent_batch(
                    episode.episode_id,
                    batch_builder,
                    self._large_batch_threshold,
                    self._multiple_episodes_in_batch,
                )
            # No batch-builder:
            # We have reached the rollout-fragment length w/o any agent
            # steps! Warn that the environment may never request any
            # actions from any agents.
            elif log_once("no_agent_steps"):
                logger.warning(
                    "Your environment seems to be stepping w/o ever "
                    "emitting agent observations (agents are never "
                    "requested to act)!"
                )

        return None

    def _do_policy_eval(
        self,
        to_eval: Dict[PolicyID, List[AgentConnectorDataType]],
    ) -> Dict[PolicyID, PolicyOutputType]:
        """Call compute_actions on collected episode data to get next action.

        Args:
            to_eval: Mapping of policy IDs to lists of AgentConnectorDataType objects
                (items in these lists will be the batch's items for the model
                forward pass).

        Returns:
            Dict mapping PolicyIDs to compute_actions_from_input_dict() outputs.
        """
        policies = self._worker.policy_map

        # In case policy map has changed, try to find the new policy that
        # should handle all these per-agent eval data.
        # Throws exception if these agents are mapped to multiple different
        # policies now.
        def _try_find_policy_again(eval_data: AgentConnectorDataType):
            policy_id = None
            for d in eval_data:
                episode = self._active_episodes[d.env_id]
                # Force refresh policy mapping on the episode.
                pid = episode.policy_for(d.agent_id, refresh=True)
                if policy_id is not None and pid != policy_id:
                    raise ValueError(
                        "Policy map changed. The list of eval data that was handled "
                        f"by a same policy is now handled by policy {pid} "
                        "and {policy_id}. "
                        "Please don't do this in the middle of an episode."
                    )
                policy_id = pid
            return _get_or_raise(self._worker.policy_map, policy_id)

        eval_results: Dict[PolicyID, TensorStructType] = {}
        for policy_id, eval_data in to_eval.items():
            # In case the policyID has been removed from this worker, we need to
            # re-assign policy_id and re-lookup the Policy object to use.
            try:
                policy: Policy = _get_or_raise(policies, policy_id)
            except ValueError:
                # policy_mapping_fn from the worker may have already been
                # changed (mapping fn not staying constant within one episode).
                policy: Policy = _try_find_policy_again(eval_data)

            input_dict = _batch_inference_sample_batches(
                [d.data.sample_batch for d in eval_data]
            )
            eval_results[policy_id] = policy.compute_actions_from_input_dict(
                input_dict,
                timestep=policy.global_timestep,
                episodes=[self._active_episodes[t.env_id] for t in eval_data],
            )

        return eval_results

    def _process_policy_eval_results(
        self,
        active_envs: Set[EnvID],
        to_eval: Dict[PolicyID, List[AgentConnectorDataType]],
        eval_results: Dict[PolicyID, PolicyOutputType],
        off_policy_actions: MultiEnvDict,
    ):
        """Process the output of policy neural network evaluation.

        Records policy evaluation results into agent connectors and
        returns replies to send back to agents in the env.

        Args:
            active_envs: Set of env IDs that are still active.
            to_eval: Mapping of policy IDs to lists of AgentConnectorDataType objects.
            eval_results: Mapping of policy IDs to list of
                actions, rnn-out states, extra-action-fetches dicts.
            off_policy_actions: Doubly keyed dict of env-ids -> agent ids ->
                off-policy-action, returned by a `BaseEnv.poll()` call.

        Returns:
            Nested dict of env id -> agent id -> actions to be sent to
            Env (np.ndarrays).
        """
        actions_to_send: Dict[EnvID, Dict[AgentID, EnvActionType]] = defaultdict(dict)

        for env_id in active_envs:
            actions_to_send[env_id] = {}  # at minimum send empty dict

        # types: PolicyID, List[AgentConnectorDataType]
        for policy_id, eval_data in to_eval.items():
            actions: TensorStructType = eval_results[policy_id][0]
            actions = convert_to_numpy(actions)

            rnn_out: StateBatches = eval_results[policy_id][1]
            extra_action_out: dict = eval_results[policy_id][2]

            # In case actions is a list (representing the 0th dim of a batch of
            # primitive actions), try converting it first.
            if isinstance(actions, list):
                actions = np.array(actions)
            # Split action-component batches into single action rows.
            actions: List[EnvActionType] = unbatch(actions)

            policy: Policy = _get_or_raise(self._worker.policy_map, policy_id)
            assert (
                policy.agent_connectors and policy.action_connectors
            ), "EnvRunnerV2 requires action connectors to work."

            # types: int, EnvActionType
            for i, action in enumerate(actions):
                env_id: int = eval_data[i].env_id
                agent_id: AgentID = eval_data[i].agent_id
                input_dict: TensorStructType = eval_data[i].data.raw_dict

                rnn_states: List[StateBatches] = [c[i] for c in rnn_out]
                fetches: Dict = {k: v[i] for k, v in extra_action_out.items()}

                # Post-process policy output by running them through action connectors.
                ac_data = ActionConnectorDataType(
                    env_id, agent_id, input_dict, (action, rnn_states, fetches)
                )
                action_to_send, rnn_states, fetches = policy.action_connectors(
                    ac_data
                ).output

                # The action we want to buffer is the direct output of
                # compute_actions_from_input_dict() here. This is because we want to
                # send the unsqushed actions to the environment while learning and
                # possibly basing subsequent actions on the squashed actions.
                action_to_buffer = (
                    action
                    if env_id not in off_policy_actions
                    or agent_id not in off_policy_actions[env_id]
                    else off_policy_actions[env_id][agent_id]
                )

                # Notify agent connectors with this new policy output.
                # Necessary for state buffering agent connectors, for example.
                ac_data: AgentConnectorDataType = ActionConnectorDataType(
                    env_id,
                    agent_id,
                    input_dict,
                    (action_to_buffer, rnn_states, fetches),
                )
                policy.agent_connectors.on_policy_output(ac_data)

                assert agent_id not in actions_to_send[env_id]
                actions_to_send[env_id][agent_id] = action_to_send

        return actions_to_send

    def _maybe_render(self):
        """Visualize environment."""
        # Check if we should render.
        if not self._render or not self._simple_image_viewer:
            return

        t5 = time.time()

        # Render can either return an RGB image (uint8 [w x h x 3] numpy
        # array) or take care of rendering itself (returning True).
        rendered = self._base_env.try_render()
        # Rendering returned an image -> Display it in a SimpleImageViewer.
        if isinstance(rendered, np.ndarray) and len(rendered.shape) == 3:
            self._simple_image_viewer.imshow(rendered)
        elif rendered not in [True, False, None]:
            raise ValueError(
                f"The env's ({self._base_env}) `try_render()` method returned an"
                " unsupported value! Make sure you either return a "
                "uint8/w x h x 3 (RGB) image or handle rendering in a "
                "window and then return `True`."
            )

        self._perf_stats.incr("env_render_time", time.time() - t5)


def _fetch_atari_metrics(base_env: BaseEnv) -> List[RolloutMetrics]:
    """Atari games have multiple logical episodes, one per life.

    However, for metrics reporting we count full episodes, all lives included.
    """
    sub_environments = base_env.get_sub_environments()
    if not sub_environments:
        return None
    atari_out = []
    for sub_env in sub_environments:
        monitor = get_wrapper_by_cls(sub_env, MonitorEnv)
        if not monitor:
            return None
        for eps_rew, eps_len in monitor.next_episode_results():
            atari_out.append(RolloutMetrics(eps_len, eps_rew))
    return atari_out


def _get_or_raise(
    mapping: Dict[PolicyID, Union[Policy, Preprocessor, Filter]], policy_id: PolicyID
) -> Union[Policy, Preprocessor, Filter]:
    """Returns an object under key `policy_id` in `mapping`.

    Args:
        mapping (Dict[PolicyID, Union[Policy, Preprocessor, Filter]]): The
            mapping dict from policy id (str) to actual object (Policy,
            Preprocessor, etc.).
        policy_id: The policy ID to lookup.

    Returns:
        Union[Policy, Preprocessor, Filter]: The found object.

    Raises:
        ValueError: If `policy_id` cannot be found in `mapping`.
    """
    if policy_id not in mapping:
        raise ValueError(
            "Could not find policy for agent: PolicyID `{}` not found "
            "in policy map, whose keys are `{}`.".format(policy_id, mapping.keys())
        )
    return mapping[policy_id]<|MERGE_RESOLUTION|>--- conflicted
+++ resolved
@@ -392,16 +392,6 @@
     def step(self) -> List[SampleBatchType]:
         """Samples training episodes by stepping through environments."""
 
-<<<<<<< HEAD
-=======
-        # Before the very first poll (this will reset all vector sub-environments):
-        # Create all upcoming episodes and call `on_episode_created` callbacks for
-        # all sub-environments (upcoming episodes).
-        if not self._active_episodes:
-            for env_id, _ in self._base_env.get_sub_environments(as_dict=True).items():
-                self.create_episode(env_id)
-
->>>>>>> 00f00f02
         self._perf_stats.incr("iters", 1)
 
         t0 = time.time()
