--- conflicted
+++ resolved
@@ -5,23 +5,16 @@
 from ray.rllib.algorithms.algorithm import Algorithm
 from ray.rllib.algorithms.algorithm_config import AlgorithmConfig
 from ray.rllib.evaluation.worker_set import WorkerSet
-<<<<<<< HEAD
-from ray.rllib.execution.parallel_requests import synchronous_parallel_sample
-=======
->>>>>>> 383954fb
 from ray.rllib.execution.replay_ops import (
     SimpleReplayBuffer,
     Replay,
     StoreToReplayBuffer,
     WaitUntilTimestepsElapsed,
-<<<<<<< HEAD
-=======
 )
 from ray.rllib.execution.rollout_ops import (
     ParallelRollouts,
     ConcatBatches,
     synchronous_parallel_sample,
->>>>>>> 383954fb
 )
 from ray.rllib.execution.concurrency_ops import Concurrently
 from ray.rllib.execution.train_ops import (
