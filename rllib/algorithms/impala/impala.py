import copy
import logging
import platform

import queue
from typing import Optional, Type, List, Dict, Union, Callable, Any

import ray
from ray.actor import ActorHandle
from ray.rllib import SampleBatch
from ray.rllib.algorithms.algorithm import Algorithm
from ray.rllib.algorithms.algorithm_config import AlgorithmConfig
from ray.rllib.execution.buffers.mixin_replay_buffer import MixInMultiAgentReplayBuffer
from ray.rllib.execution.learner_thread import LearnerThread
from ray.rllib.execution.multi_gpu_learner_thread import MultiGPULearnerThread
from ray.rllib.execution.parallel_requests import (
    AsyncRequestsManager,
)
from ray.rllib.execution.common import (
    STEPS_TRAINED_THIS_ITER_COUNTER,
)
from ray.rllib.policy.policy import Policy
from ray.rllib.utils.actors import create_colocated_actors
from ray.rllib.utils.annotations import override
from ray.rllib.utils.metrics import (
    NUM_AGENT_STEPS_SAMPLED,
    NUM_AGENT_STEPS_TRAINED,
    NUM_ENV_STEPS_SAMPLED,
    NUM_ENV_STEPS_TRAINED,
)

from ray.rllib.utils.typing import (
    PartialAlgorithmConfigDict,
    ResultDict,
    AlgorithmConfigDict,
    SampleBatchType,
    T,
)
from ray.rllib.utils.deprecation import (
    Deprecated,
    DEPRECATED_VALUE,
    deprecation_warning,
)
from ray.tune.utils.placement_groups import PlacementGroupFactory
from ray.types import ObjectRef

logger = logging.getLogger(__name__)


class ImpalaConfig(AlgorithmConfig):
    """Defines a configuration class from which an Impala can be built.

    Example:
        >>> from ray.rllib.algorithms.impala import ImpalaConfig
        >>> config = ImpalaConfig().training(lr=0.0003, train_batch_size=512)\
        ...     .resources(num_gpus=4)\
        ...     .rollouts(num_rollout_workers=64)
        >>> print(config.to_dict())
        >>> # Build a Algorithm object from the config and run 1 training iteration.
        >>> trainer = config.build(env="CartPole-v1")
        >>> trainer.train()

    Example:
        >>> from ray.rllib.algorithms.impala import ImpalaConfig
        >>> from ray import tune
        >>> config = ImpalaConfig()
        >>> # Print out some default values.
        >>> print(config.vtrace)
        >>> # Update the config object.
        >>> config.training(lr=tune.grid_search([0.0001, 0.0003]), grad_clip=20.0)
        >>> # Set the config object's env.
        >>> config.environment(env="CartPole-v1")
        >>> # Use to_dict() to get the old-style python config dict
        >>> # when running with tune.
        >>> tune.run(
        ...     "IMPALA",
        ...     stop={"episode_reward_mean": 200},
        ...     config=config.to_dict(),
        ... )
    """

    def __init__(self, algo_class=None):
        """Initializes a ImpalaConfig instance."""
        super().__init__(algo_class=algo_class or Impala)

        # fmt: off
        # __sphinx_doc_begin__

        # IMPALA specific settings:
        self.vtrace = True
        self.vtrace_clip_rho_threshold = 1.0
        self.vtrace_clip_pg_rho_threshold = 1.0
        self.vtrace_drop_last_ts = True
        self.num_multi_gpu_tower_stacks = 1
        self.minibatch_buffer_size = 1
        self.num_sgd_iter = 1
        self.replay_proportion = 0.0
        self.replay_ratio = ((1 / self.replay_proportion)
                             if self.replay_proportion > 0 else 0.0)
        self.replay_buffer_num_slots = 0
        self.learner_queue_size = 16
        self.learner_queue_timeout = 300
        self.max_requests_in_flight_per_sampler_worker = 2
        self.max_requests_in_flight_per_aggregator_worker = 2
        self.timeout_s_sampler_manager = 0.0
        self.timeout_s_aggregator_manager = 0.0
        self.broadcast_interval = 1
        self.num_aggregation_workers = 0
        self.grad_clip = 40.0
        self.opt_type = "adam"
        self.lr_schedule = None
        self.decay = 0.99
        self.momentum = 0.0
        self.epsilon = 0.1
        self.vf_loss_coeff = 0.5
        self.entropy_coeff = 0.01
        self.entropy_coeff_schedule = None
        self._separate_vf_optimizer = False
        self._lr_vf = 0.0005
        self.after_train_step = None

        # Override some of AlgorithmConfig's default values with ARS-specific values.
        self.rollout_fragment_length = 50
        self.train_batch_size = 500
        self.num_workers = 2
        self.num_gpus = 1
        self.lr = 0.0005
        self.min_time_s_per_iteration = 10
        # __sphinx_doc_end__
        # fmt: on

        # Deprecated value.
        self.num_data_loader_buffers = DEPRECATED_VALUE

    @override(AlgorithmConfig)
    def training(
        self,
        *,
        vtrace: Optional[bool] = None,
        vtrace_clip_rho_threshold: Optional[float] = None,
        vtrace_clip_pg_rho_threshold: Optional[float] = None,
        vtrace_drop_last_ts: Optional[bool] = None,
        num_multi_gpu_tower_stacks: Optional[int] = None,
        minibatch_buffer_size: Optional[int] = None,
        num_sgd_iter: Optional[int] = None,
        replay_proportion: Optional[float] = None,
        replay_buffer_num_slots: Optional[int] = None,
        learner_queue_size: Optional[int] = None,
        learner_queue_timeout: Optional[float] = None,
        max_requests_in_flight_per_sampler_worker: Optional[int] = None,
        max_requests_in_flight_per_aggregator_worker: Optional[int] = None,
        timeout_s_sampler_manager: Optional[float] = None,
        timeout_s_aggregator_manager: Optional[float] = None,
        broadcast_interval: Optional[int] = None,
        num_aggregation_workers: Optional[int] = None,
        grad_clip: Optional[float] = None,
        opt_type: Optional[str] = None,
        lr_schedule: Optional[List[List[Union[int, float]]]] = None,
        decay: Optional[float] = None,
        momentum: Optional[float] = None,
        epsilon: Optional[float] = None,
        vf_loss_coeff: Optional[float] = None,
        entropy_coeff: Optional[float] = None,
        entropy_coeff_schedule: Optional[List[List[Union[int, float]]]] = None,
        _separate_vf_optimizer: Optional[bool] = None,
        _lr_vf: Optional[float] = None,
        after_train_step: Optional[Callable[[dict], None]] = None,
        **kwargs,
    ) -> "ImpalaConfig":
        """Sets the training related configuration.

        Args:
            vtrace: V-trace params (see vtrace_tf/torch.py).
            vtrace_clip_rho_threshold:
            vtrace_clip_pg_rho_threshold:
            vtrace_drop_last_ts: If True, drop the last timestep for the vtrace
                calculations, such that all data goes into the calculations as [B x T-1]
                (+ the bootstrap value). This is the default and legacy RLlib behavior,
                however, could potentially have a destabilizing effect on learning,
                especially in sparse reward or reward-at-goal environments.
                False for not dropping the last timestep.
                System params.
            num_multi_gpu_tower_stacks: For each stack of multi-GPU towers, how many
                slots should we reserve for parallel data loading? Set this to >1 to
                load data into GPUs in parallel. This will increase GPU memory usage
                proportionally with the number of stacks.
                Example:
                2 GPUs and `num_multi_gpu_tower_stacks=3`:
                - One tower stack consists of 2 GPUs, each with a copy of the
                model/graph.
                - Each of the stacks will create 3 slots for batch data on each of its
                GPUs, increasing memory requirements on each GPU by 3x.
                - This enables us to preload data into these stacks while another stack
                is performing gradient calculations.
            minibatch_buffer_size: How many train batches should be retained for
                minibatching. This conf only has an effect if `num_sgd_iter > 1`.
            num_sgd_iter: Number of passes to make over each train batch.
            replay_proportion: Set >0 to enable experience replay. Saved samples will
                be replayed with a p:1 proportion to new data samples. Used in the
                execution plan API.
            replay_buffer_num_slots: Number of sample batches to store for replay.
                The number of transitions saved total will be
                (replay_buffer_num_slots * rollout_fragment_length).
            learner_queue_size: Max queue size for train batches feeding into the
                learner.
            learner_queue_timeout: Wait for train batches to be available in minibatch
                buffer queue this many seconds. This may need to be increased e.g. when
                training with a slow environment.
            max_requests_in_flight_per_sampler_worker: Level of queuing for sampling
                operations.
            max_requests_in_flight_per_aggregator_worker: Level of queuing for replay
                aggregator operations (if using aggregator workers).
            timeout_s_sampler_manager: The timeout for waiting for sampling results
                for workers -- typically if this is too low, the manager won't be able
                to retrieve ready sampling results.
            timeout_s_aggregator_manager: The timeout for waiting for replay worker
                results -- typically if this is too low, the manager won't be able to
                retrieve ready replay requests.
            broadcast_interval: Max number of workers to broadcast one set of
                weights to.
            num_aggregation_workers: Use n (`num_aggregation_workers`) extra Actors for
                multi-level aggregation of the data produced by the m RolloutWorkers
                (`num_workers`). Note that n should be much smaller than m.
                This can make sense if ingesting >2GB/s of samples, or if
                the data requires decompression.
            grad_clip: If specified, clip the global norm of gradients by this amount.
            opt_type: Either "adam" or "rmsprop".
            lr_schedule: Learning rate schedule. In the format of
                [[timestep, lr-value], [timestep, lr-value], ...]
                Intermediary timesteps will be assigned to interpolated learning rate
                values. A schedule should normally start from timestep 0.
            decay: Decay setting for the RMSProp optimizer, in case `opt_type=rmsprop`.
            momentum: Momentum setting for the RMSProp optimizer, in case
                `opt_type=rmsprop`.
            epsilon: Epsilon setting for the RMSProp optimizer, in case
                `opt_type=rmsprop`.
            vf_loss_coeff: Coefficient for the value function term in the loss function.
            entropy_coeff: Coefficient for the entropy regularizer term in the loss
                function.
            entropy_coeff_schedule: Decay schedule for the entropy regularizer.
            _separate_vf_optimizer: Set this to true to have two separate optimizers
                optimize the policy-and value networks.
            _lr_vf: If _separate_vf_optimizer is True, define separate learning rate
                for the value network.
            after_train_step: Callback for APPO to use to update KL, target network
                periodically. The input to the callback is the learner fetches dict.

        Note:
            Tuning max_requests_in_flight_per_sampler_worker and
            max_requests_in_flight_per_aggregator_worker is important when running
            experiments with large sample batches. If the sample batches are large in
            size, then there is the risk that the object store may fill up, causing
            the store to spill sample batches to disk. This can cause any asynchronous
            requests to become very slow, making your experiment run slowly. You can
            inspect the object store during your experiment via a call to ray memory
            on your headnode, and by using the ray dashboard. If you're seeing that
            the object store is filling up, turn down the number of remote requests
            in flight, or enable compression in your experiment of timesteps.

        Returns:
            This updated AlgorithmConfig object.
        """
        # Pass kwargs onto super's `training()` method.
        super().training(**kwargs)

        if vtrace is not None:
            self.vtrace = vtrace
        if vtrace_clip_rho_threshold is not None:
            self.vtrace_clip_rho_threshold = vtrace_clip_rho_threshold
        if vtrace_clip_pg_rho_threshold is not None:
            self.vtrace_clip_pg_rho_threshold = vtrace_clip_pg_rho_threshold
        if vtrace_drop_last_ts is not None:
            self.vtrace_drop_last_ts = vtrace_drop_last_ts
        if num_multi_gpu_tower_stacks is not None:
            self.num_multi_gpu_tower_stacks = num_multi_gpu_tower_stacks
        if minibatch_buffer_size is not None:
            self.minibatch_buffer_size = minibatch_buffer_size
        if num_sgd_iter is not None:
            self.num_sgd_iter = num_sgd_iter
        if replay_proportion is not None:
            self.replay_proportion = replay_proportion
        if replay_buffer_num_slots is not None:
            self.replay_buffer_num_slots = replay_buffer_num_slots
        if learner_queue_size is not None:
            self.learner_queue_size = learner_queue_size
        if learner_queue_timeout is not None:
            self.learner_queue_timeout = learner_queue_timeout
        if broadcast_interval is not None:
            self.broadcast_interval = broadcast_interval
        if num_aggregation_workers is not None:
            self.num_aggregation_workers = num_aggregation_workers
        if max_requests_in_flight_per_sampler_worker is not None:
            self.max_requests_in_flight_per_sampler_worker = (
                max_requests_in_flight_per_sampler_worker
            )
        if max_requests_in_flight_per_aggregator_worker is not None:
            self.max_requests_in_flight_per_aggregator_worker = (
                max_requests_in_flight_per_aggregator_worker
            )
        if timeout_s_sampler_manager is not None:
            self.timeout_s_sampler_manager = timeout_s_sampler_manager
        if timeout_s_aggregator_manager is not None:
            self.timeout_s_aggregator_manager = timeout_s_aggregator_manager
        if grad_clip is not None:
            self.grad_clip = grad_clip
        if opt_type is not None:
            self.opt_type = opt_type
        if lr_schedule is not None:
            self.lr_schedule = lr_schedule
        if decay is not None:
            self.decay = decay
        if momentum is not None:
            self.momentum = momentum
        if epsilon is not None:
            self.epsilon = epsilon
        if vf_loss_coeff is not None:
            self.vf_loss_coeff = vf_loss_coeff
        if entropy_coeff is not None:
            self.entropy_coeff = entropy_coeff
        if entropy_coeff_schedule is not None:
            self.entropy_coeff_schedule = entropy_coeff_schedule
        if _separate_vf_optimizer is not None:
            self._separate_vf_optimizer = _separate_vf_optimizer
        if _lr_vf is not None:
            self._lr_vf = _lr_vf
        if after_train_step is not None:
            self.after_train_step = after_train_step

        return self


def make_learner_thread(local_worker, config):
    if not config["simple_optimizer"]:
        logger.info(
            "Enabling multi-GPU mode, {} GPUs, {} parallel tower-stacks".format(
                config["num_gpus"], config["num_multi_gpu_tower_stacks"]
            )
        )
        num_stacks = config["num_multi_gpu_tower_stacks"]
        buffer_size = config["minibatch_buffer_size"]
        if num_stacks < buffer_size:
            logger.warning(
                "In multi-GPU mode you should have at least as many "
                "multi-GPU tower stacks (to load data into on one device) as "
                "you have stack-index slots in the buffer! You have "
                f"configured {num_stacks} stacks and a buffer of size "
                f"{buffer_size}. Setting "
                f"`minibatch_buffer_size={num_stacks}`."
            )
            config["minibatch_buffer_size"] = num_stacks

        learner_thread = MultiGPULearnerThread(
            local_worker,
            num_gpus=config["num_gpus"],
            lr=config["lr"],
            train_batch_size=config["train_batch_size"],
            num_multi_gpu_tower_stacks=config["num_multi_gpu_tower_stacks"],
            num_sgd_iter=config["num_sgd_iter"],
            learner_queue_size=config["learner_queue_size"],
            learner_queue_timeout=config["learner_queue_timeout"],
        )
    else:
        learner_thread = LearnerThread(
            local_worker,
            minibatch_buffer_size=config["minibatch_buffer_size"],
            num_sgd_iter=config["num_sgd_iter"],
            learner_queue_size=config["learner_queue_size"],
            learner_queue_timeout=config["learner_queue_timeout"],
        )
    return learner_thread


<<<<<<< HEAD
class Impala(Trainer):
    """Importance weighted actor/learner architecture (IMPALA) Trainer
=======
def gather_experiences_directly(workers, config):
    rollouts = ParallelRollouts(
        workers,
        mode="async",
        num_async=config["max_requests_in_flight_per_sampler_worker"],
    )

    # Augment with replay and concat to desired train batch size.
    train_batches = (
        rollouts.for_each(lambda batch: batch.decompress_if_needed())
        .for_each(
            MixInReplay(
                num_slots=config["replay_buffer_num_slots"],
                replay_proportion=config["replay_proportion"],
            )
        )
        .flatten()
        .combine(
            ConcatBatches(
                min_batch_size=config["train_batch_size"],
                count_steps_by=config["multiagent"]["count_steps_by"],
            )
        )
    )

    return train_batches


# Update worker weights as they finish generating experiences.
class BroadcastUpdateLearnerWeights:
    def __init__(self, learner_thread, workers, broadcast_interval):
        self.learner_thread = learner_thread
        self.steps_since_broadcast = 0
        self.broadcast_interval = broadcast_interval
        self.workers = workers
        self.weights = workers.local_worker().get_weights()

    def __call__(self, item):
        actor, batch = item
        self.steps_since_broadcast += 1
        if (
            self.steps_since_broadcast >= self.broadcast_interval
            and self.learner_thread.weights_updated
        ):
            self.weights = ray.put(self.workers.local_worker().get_weights())
            self.steps_since_broadcast = 0
            self.learner_thread.weights_updated = False
            # Update metrics.
            metrics = _get_shared_metrics()
            metrics.counters["num_weight_broadcasts"] += 1
        actor.set_weights.remote(self.weights, _get_global_vars())
        # Also update global vars of the local worker.
        self.workers.local_worker().set_global_vars(_get_global_vars())


class Impala(Algorithm):
    """Importance weighted actor/learner architecture (IMPALA) Algorithm
>>>>>>> b52cd964

    == Overview of data flow in IMPALA ==
    1. Policy evaluation in parallel across `num_workers` actors produces
       batches of size `rollout_fragment_length * num_envs_per_worker`.
    2. If enabled, the replay buffer stores and produces batches of size
       `rollout_fragment_length * num_envs_per_worker`.
    3. If enabled, the minibatch ring buffer stores and replays batches of
       size `train_batch_size` up to `num_sgd_iter` times per batch.
    4. The learner thread executes data parallel SGD across `num_gpus` GPUs
       on batches of size `train_batch_size`.
    """

    @classmethod
    @override(Algorithm)
    def get_default_config(cls) -> AlgorithmConfigDict:
        return ImpalaConfig().to_dict()

    @override(Algorithm)
    def get_default_policy_class(
        self, config: PartialAlgorithmConfigDict
    ) -> Optional[Type[Policy]]:
        if config["framework"] == "torch":
            if config["vtrace"]:
                from ray.rllib.algorithms.impala.impala_torch_policy import (
                    ImpalaTorchPolicy,
                )

                return ImpalaTorchPolicy
            else:
                from ray.rllib.algorithms.a3c.a3c_torch_policy import A3CTorchPolicy

                return A3CTorchPolicy
        elif config["framework"] == "tf":
            if config["vtrace"]:
                from ray.rllib.algorithms.impala.impala_tf_policy import (
                    ImpalaTF1Policy,
                )

                return ImpalaTF1Policy
            else:
                from ray.rllib.algorithms.a3c.a3c_tf_policy import A3CTFPolicy

                return A3CTFPolicy
        else:
            if config["vtrace"]:
                from ray.rllib.algorithms.impala.impala_tf_policy import ImpalaTF2Policy

                return ImpalaTF2Policy
            else:
                from ray.rllib.algorithms.a3c.a3c_tf_policy import A3CTFPolicy

                return A3CTFPolicy

    @override(Algorithm)
    def validate_config(self, config):
        # Call the super class' validation method first.
        super().validate_config(config)

        # Check the IMPALA specific config.

        if config["num_data_loader_buffers"] != DEPRECATED_VALUE:
            deprecation_warning(
                "num_data_loader_buffers", "num_multi_gpu_tower_stacks", error=False
            )
            config["num_multi_gpu_tower_stacks"] = config["num_data_loader_buffers"]

        if config["entropy_coeff"] < 0.0:
            raise ValueError("`entropy_coeff` must be >= 0.0!")

        # Check whether worker to aggregation-worker ratio makes sense.
        if config["num_aggregation_workers"] > config["num_workers"]:
            raise ValueError(
                "`num_aggregation_workers` must be smaller than or equal "
                "`num_workers`! Aggregation makes no sense otherwise."
            )
        elif config["num_aggregation_workers"] > config["num_workers"] / 2:
            logger.warning(
                "`num_aggregation_workers` should be significantly smaller "
                "than `num_workers`! Try setting it to 0.5*`num_workers` or "
                "less."
            )

        # If two separate optimizers/loss terms used for tf, must also set
        # `_tf_policy_handles_more_than_one_loss` to True.
        if config["_separate_vf_optimizer"] is True:
            # Only supported to tf so far.
            # TODO(sven): Need to change APPO|IMPALATorchPolicies (and the
            #  models to return separate sets of weights in order to create
            #  the different torch optimizers).
            if config["framework"] not in ["tf", "tf2", "tfe"]:
                raise ValueError(
                    "`_separate_vf_optimizer` only supported to tf so far!"
                )
            if config["_tf_policy_handles_more_than_one_loss"] is False:
                logger.warning(
                    "`_tf_policy_handles_more_than_one_loss` must be set to "
                    "True, for TFPolicy to support more than one loss "
                    "term/optimizer! Auto-setting it to True."
                )
                config["_tf_policy_handles_more_than_one_loss"] = True

    @override(Algorithm)
    def setup(self, config: PartialAlgorithmConfigDict):
        super().setup(config)

        # Create extra aggregation workers and assign each rollout worker to
        # one of them.
        self.batches_to_place_on_learner = []
        self.batch_being_built = []
        if self.config["num_aggregation_workers"] > 0:
            # This spawns `num_aggregation_workers` actors that aggregate
            # experiences coming from RolloutWorkers in parallel. We force
            # colocation on the same node (localhost) to maximize data bandwidth
            # between them and the learner.
            localhost = platform.node()
            assert localhost != "", (
                "ERROR: Cannot determine local node name! "
                "`platform.node()` returned empty string."
            )
            all_co_located = create_colocated_actors(
                actor_specs=[
                    # (class, args, kwargs={}, count=1)
                    (
                        AggregatorWorker,
                        [
                            self.config,
                        ],
                        {},
                        self.config["num_aggregation_workers"],
                    )
                ],
                node=localhost,
            )
            self._aggregator_workers = [
                actor for actor_groups in all_co_located for actor in actor_groups
            ]
            self._aggregator_actor_manager = AsyncRequestsManager(
                self._aggregator_workers,
                max_remote_requests_in_flight_per_worker=self.config[
                    "max_requests_in_flight_per_aggregator_worker"
                ],
                ray_wait_timeout_s=self.config["timeout_s_aggregator_manager"],
            )

        else:
            # Create our local mixin buffer if the num of aggregation workers is 0.
            self.local_mixin_buffer = MixInMultiAgentReplayBuffer(
                capacity=(
                    self.config["replay_buffer_num_slots"]
                    if self.config["replay_buffer_num_slots"] > 0
                    else 1
                ),
                replay_ratio=self.config["replay_ratio"],
            )

        self._sampling_actor_manager = AsyncRequestsManager(
            self.workers.remote_workers(),
            max_remote_requests_in_flight_per_worker=self.config[
                "max_requests_in_flight_per_sampler_worker"
            ],
            return_object_refs=True,
            ray_wait_timeout_s=self.config["timeout_s_sampler_manager"],
        )

        # Create and start the learner thread.
        self._learner_thread = make_learner_thread(
            self.workers.local_worker(), self.config
        )
        self._learner_thread.start()
        self.workers_that_need_updates = set()

    @override(Algorithm)
    def training_step(self) -> ResultDict:
        unprocessed_sample_batches = self.get_samples_from_workers()

        self.workers_that_need_updates |= unprocessed_sample_batches.keys()

        if self.config["num_aggregation_workers"] > 0:
            batch = self.process_experiences_tree_aggregation(
                unprocessed_sample_batches
            )
        else:
            batch = self.process_experiences_directly(unprocessed_sample_batches)

        self.concatenate_batches_and_pre_queue(batch)
        self.place_processed_samples_on_learner_queue()
        train_results = self.process_trained_results()

        self.update_workers_if_necessary()

        return train_results

<<<<<<< HEAD
=======
    @staticmethod
    @override(Algorithm)
    def execution_plan(workers, config, **kwargs):
        assert (
            len(kwargs) == 0
        ), "IMPALA execution_plan does NOT take any additional parameters"

        if config["num_aggregation_workers"] > 0:
            train_batches = gather_experiences_tree_aggregation(workers, config)
        else:
            train_batches = gather_experiences_directly(workers, config)

        # Start the learner thread.
        learner_thread = make_learner_thread(workers.local_worker(), config)
        learner_thread.start()

        # This sub-flow sends experiences to the learner.
        enqueue_op = train_batches.for_each(Enqueue(learner_thread.inqueue))
        # Only need to update workers if there are remote workers.
        if workers.remote_workers():
            enqueue_op = enqueue_op.zip_with_source_actor().for_each(
                BroadcastUpdateLearnerWeights(
                    learner_thread,
                    workers,
                    broadcast_interval=config["broadcast_interval"],
                )
            )

        def record_steps_trained(item):
            count, fetches = item
            metrics = _get_shared_metrics()
            # Manually update the steps trained counter since the learner
            # thread is executing outside the pipeline.
            metrics.counters[STEPS_TRAINED_THIS_ITER_COUNTER] = count
            metrics.counters[STEPS_TRAINED_COUNTER] += count
            return item

        # This sub-flow updates the steps trained counter based on learner
        # output.
        dequeue_op = Dequeue(
            learner_thread.outqueue, check=learner_thread.is_alive
        ).for_each(record_steps_trained)

        merged_op = Concurrently(
            [enqueue_op, dequeue_op], mode="async", output_indexes=[1]
        )

        # Callback for APPO to use to update KL, target network periodically.
        # The input to the callback is the learner fetches dict.
        if config["after_train_step"]:
            merged_op = merged_op.for_each(lambda t: t[1]).for_each(
                config["after_train_step"](workers, config)
            )

        return StandardMetricsReporting(merged_op, workers, config).for_each(
            learner_thread.add_learner_metrics
        )

>>>>>>> b52cd964
    @classmethod
    @override(Algorithm)
    def default_resource_request(cls, config):
        cf = dict(cls.get_default_config(), **config)

        eval_config = cf["evaluation_config"]

        # Return PlacementGroupFactory containing all needed resources
        # (already properly defined as device bundles).
        return PlacementGroupFactory(
            bundles=[
                {
                    # Driver + Aggregation Workers:
                    # Force to be on same node to maximize data bandwidth
                    # between aggregation workers and the learner (driver).
                    # Aggregation workers tree-aggregate experiences collected
                    # from RolloutWorkers (n rollout workers map to m
                    # aggregation workers, where m < n) and always use 1 CPU
                    # each.
                    "CPU": cf["num_cpus_for_driver"] + cf["num_aggregation_workers"],
                    "GPU": 0 if cf["_fake_gpus"] else cf["num_gpus"],
                }
            ]
            + [
                {
                    # RolloutWorkers.
                    "CPU": cf["num_cpus_per_worker"],
                    "GPU": cf["num_gpus_per_worker"],
                    **cf["custom_resources_per_worker"],
                }
                for _ in range(cf["num_workers"])
            ]
            + (
                [
                    {
                        # Evaluation (remote) workers.
                        # Note: The local eval worker is located on the driver
                        # CPU or not even created iff >0 eval workers.
                        "CPU": eval_config.get(
                            "num_cpus_per_worker", cf["num_cpus_per_worker"]
                        ),
                        "GPU": eval_config.get(
                            "num_gpus_per_worker", cf["num_gpus_per_worker"]
                        ),
                        **eval_config.get(
                            "custom_resources_per_worker",
                            cf["custom_resources_per_worker"],
                        ),
                    }
                    for _ in range(cf["evaluation_num_workers"])
                ]
                if cf["evaluation_interval"]
                else []
            ),
            strategy=config.get("placement_strategy", "PACK"),
        )

    def concatenate_batches_and_pre_queue(self, batches: List[SampleBatch]):
        """Concatenate batches that are being returned from rollout workers

        Args:
            batches: batches of experiences from rollout workers

        """

        def aggregate_into_larger_batch():
            if (
                sum(b.count for b in self.batch_being_built)
                >= self.config["train_batch_size"]
            ):
                batch_to_add = SampleBatch.concat_samples(self.batch_being_built)
                self.batches_to_place_on_learner.append(batch_to_add)
                self.batch_being_built = []

        for batch in batches:
            self.batch_being_built.append(batch)
            aggregate_into_larger_batch()

    def get_samples_from_workers(self) -> Dict[ActorHandle, List[SampleBatch]]:
        # Perform asynchronous sampling on all (remote) rollout workers.
        if self.workers.remote_workers():
            self._sampling_actor_manager.call_on_all_available(
                lambda worker: worker.sample()
            )
            sample_batches: Dict[
                ActorHandle, List[ObjectRef]
            ] = self._sampling_actor_manager.get_ready()
        else:
            # only sampling on the local worker
            sample_batches = {
                self.workers.local_worker(): [self.workers.local_worker().sample()]
            }
        return sample_batches

    def place_processed_samples_on_learner_queue(self) -> None:
        self._counters["num_samples_added_to_queue"] = 0

        while self.batches_to_place_on_learner:
            batch = self.batches_to_place_on_learner[0]
            try:
                self._learner_thread.inqueue.put(batch, block=False)
                self.batches_to_place_on_learner.pop(0)
                self._counters[NUM_ENV_STEPS_SAMPLED] += batch.count
                self._counters[NUM_AGENT_STEPS_SAMPLED] += batch.agent_steps()
                self._counters["num_samples_added_to_queue"] = batch.count
            except queue.Full:
                self._counters["num_times_learner_queue_full"] += 1

    def process_trained_results(self) -> ResultDict:
        # Get learner outputs/stats from output queue.
        learner_infos = []
        num_env_steps_trained = 0
        num_agent_steps_trained = 0

        for _ in range(self._learner_thread.outqueue.qsize()):
            if self._learner_thread.is_alive():
                (
                    env_steps,
                    agent_steps,
                    learner_results,
                ) = self._learner_thread.outqueue.get(timeout=0.001)
                num_env_steps_trained += env_steps
                num_agent_steps_trained += agent_steps
                if learner_results:
                    learner_infos.append(learner_results)
            else:
                raise RuntimeError("The learner thread died in while training")
        learner_info = copy.deepcopy(self._learner_thread.learner_info)

        # Update the steps trained counters.
        self._counters[STEPS_TRAINED_THIS_ITER_COUNTER] = num_agent_steps_trained
        self._counters[NUM_ENV_STEPS_TRAINED] += num_env_steps_trained
        self._counters[NUM_AGENT_STEPS_TRAINED] += num_agent_steps_trained

        return learner_info

    def process_experiences_directly(
        self, actor_to_sample_batches_refs: Dict[ActorHandle, List[ObjectRef]]
    ) -> Union[SampleBatchType, None]:
        processed_batches = []
        batches = [
            sample_batch_ref
            for refs_batch in actor_to_sample_batches_refs.values()
            for sample_batch_ref in refs_batch
        ]
        if not batches:
            return processed_batches
        if batches and isinstance(batches[0], ray.ObjectRef):
            batches = ray.get(batches)
        for batch in batches:
            batch = batch.decompress_if_needed()
            self.local_mixin_buffer.add_batch(batch)
            batch = self.local_mixin_buffer.replay()
            if batch:
                processed_batches.append(batch)
        return processed_batches

    def process_experiences_tree_aggregation(
        self, actor_to_sample_batches_refs: Dict[ActorHandle, List[ObjectRef]]
    ) -> Union[SampleBatchType, None]:
        batches = [
            sample_batch_ref
            for refs_batch in actor_to_sample_batches_refs.values()
            for sample_batch_ref in refs_batch
        ]
        ready_processed_batches = []
        for batch in batches:
            self._aggregator_actor_manager.call(
                lambda actor, b: actor.process_episodes(b), fn_kwargs={"b": batch}
            )

        waiting_processed_sample_batches: Dict[
            ActorHandle, List[ObjectRef]
        ] = self._aggregator_actor_manager.get_ready()
        for ready_sub_batches in waiting_processed_sample_batches.values():
            ready_processed_batches.extend(ready_sub_batches)

        return ready_processed_batches

    def update_workers_if_necessary(self) -> None:
        # Only need to update workers if there are remote workers.
        global_vars = {"timestep": self._counters[NUM_AGENT_STEPS_SAMPLED]}
        self._counters["steps_since_broadcast"] += 1
        if (
            self.workers.remote_workers()
            and self._counters["steps_since_broadcast"]
            >= self.config["broadcast_interval"]
            and self.workers_that_need_updates
        ):
            weights = ray.put(self.workers.local_worker().get_weights())
            self._counters["steps_since_broadcast"] = 0
            self._learner_thread.weights_updated = False
            self._counters["num_weight_broadcasts"] += 1

            for worker in self.workers_that_need_updates:
                worker.set_weights.remote(weights, global_vars)
            self.workers_that_need_updates = set()

        # Update global vars of the local worker.
        self.workers.local_worker().set_global_vars(global_vars)

    @override(Algorithm)
    def on_worker_failures(
        self, removed_workers: List[ActorHandle], new_workers: List[ActorHandle]
    ):
        """Handle the failures of remote sampling workers

        Args:
            removed_workers: removed worker ids.
            new_workers: ids of newly created workers.
        """
        self._sampling_actor_manager.remove_workers(removed_workers)
        self._sampling_actor_manager.add_workers(new_workers)

    @override(Algorithm)
    def _compile_iteration_results(self, *, step_ctx, iteration_results=None):
        result = super()._compile_iteration_results(
            step_ctx=step_ctx, iteration_results=iteration_results
        )
        result = self._learner_thread.add_learner_metrics(
            result, overwrite_learner_info=False
        )
        return result


@ray.remote(num_cpus=0)
class AggregatorWorker:
    """A worker for doing tree aggregation of collected episodes"""

    def __init__(self, config: AlgorithmConfigDict):
        self.config = config
        self._mixin_buffer = MixInMultiAgentReplayBuffer(
            capacity=(
                self.config["replay_buffer_num_slots"]
                if self.config["replay_buffer_num_slots"] > 0
                else 1
            ),
            replay_ratio=self.config["replay_ratio"],
        )

    def process_episodes(self, batch: SampleBatchType) -> SampleBatchType:
        batch = batch.decompress_if_needed()
        self._mixin_buffer.add_batch(batch)
        processed_batches = self._mixin_buffer.replay()
        return processed_batches

    def apply(
        self,
        func: Callable[["AggregatorWorker", Optional[Any], Optional[Any]], T],
        *_args,
        **kwargs,
    ) -> T:
        """Calls the given function with this AggregatorWorker instance."""
        return func(self, *_args, **kwargs)

    def get_host(self) -> str:
        return platform.node()


# Deprecated: Use ray.rllib.algorithms.impala.ImpalaConfig instead!
class _deprecated_default_config(dict):
    def __init__(self):
        super().__init__(ImpalaConfig().to_dict())

    @Deprecated(
        old="ray.rllib.agents.impala.impala::DEFAULT_CONFIG",
        new="ray.rllib.algorithms.impala.impala::IMPALAConfig(...)",
        error=False,
    )
    def __getitem__(self, item):
        return super().__getitem__(item)


DEFAULT_CONFIG = _deprecated_default_config()<|MERGE_RESOLUTION|>--- conflicted
+++ resolved
@@ -370,68 +370,8 @@
     return learner_thread
 
 
-<<<<<<< HEAD
-class Impala(Trainer):
+class Impala(Algorithm):
     """Importance weighted actor/learner architecture (IMPALA) Trainer
-=======
-def gather_experiences_directly(workers, config):
-    rollouts = ParallelRollouts(
-        workers,
-        mode="async",
-        num_async=config["max_requests_in_flight_per_sampler_worker"],
-    )
-
-    # Augment with replay and concat to desired train batch size.
-    train_batches = (
-        rollouts.for_each(lambda batch: batch.decompress_if_needed())
-        .for_each(
-            MixInReplay(
-                num_slots=config["replay_buffer_num_slots"],
-                replay_proportion=config["replay_proportion"],
-            )
-        )
-        .flatten()
-        .combine(
-            ConcatBatches(
-                min_batch_size=config["train_batch_size"],
-                count_steps_by=config["multiagent"]["count_steps_by"],
-            )
-        )
-    )
-
-    return train_batches
-
-
-# Update worker weights as they finish generating experiences.
-class BroadcastUpdateLearnerWeights:
-    def __init__(self, learner_thread, workers, broadcast_interval):
-        self.learner_thread = learner_thread
-        self.steps_since_broadcast = 0
-        self.broadcast_interval = broadcast_interval
-        self.workers = workers
-        self.weights = workers.local_worker().get_weights()
-
-    def __call__(self, item):
-        actor, batch = item
-        self.steps_since_broadcast += 1
-        if (
-            self.steps_since_broadcast >= self.broadcast_interval
-            and self.learner_thread.weights_updated
-        ):
-            self.weights = ray.put(self.workers.local_worker().get_weights())
-            self.steps_since_broadcast = 0
-            self.learner_thread.weights_updated = False
-            # Update metrics.
-            metrics = _get_shared_metrics()
-            metrics.counters["num_weight_broadcasts"] += 1
-        actor.set_weights.remote(self.weights, _get_global_vars())
-        # Also update global vars of the local worker.
-        self.workers.local_worker().set_global_vars(_get_global_vars())
-
-
-class Impala(Algorithm):
-    """Importance weighted actor/learner architecture (IMPALA) Algorithm
->>>>>>> b52cd964
 
     == Overview of data flow in IMPALA ==
     1. Policy evaluation in parallel across `num_workers` actors produces
@@ -624,67 +564,6 @@
 
         return train_results
 
-<<<<<<< HEAD
-=======
-    @staticmethod
-    @override(Algorithm)
-    def execution_plan(workers, config, **kwargs):
-        assert (
-            len(kwargs) == 0
-        ), "IMPALA execution_plan does NOT take any additional parameters"
-
-        if config["num_aggregation_workers"] > 0:
-            train_batches = gather_experiences_tree_aggregation(workers, config)
-        else:
-            train_batches = gather_experiences_directly(workers, config)
-
-        # Start the learner thread.
-        learner_thread = make_learner_thread(workers.local_worker(), config)
-        learner_thread.start()
-
-        # This sub-flow sends experiences to the learner.
-        enqueue_op = train_batches.for_each(Enqueue(learner_thread.inqueue))
-        # Only need to update workers if there are remote workers.
-        if workers.remote_workers():
-            enqueue_op = enqueue_op.zip_with_source_actor().for_each(
-                BroadcastUpdateLearnerWeights(
-                    learner_thread,
-                    workers,
-                    broadcast_interval=config["broadcast_interval"],
-                )
-            )
-
-        def record_steps_trained(item):
-            count, fetches = item
-            metrics = _get_shared_metrics()
-            # Manually update the steps trained counter since the learner
-            # thread is executing outside the pipeline.
-            metrics.counters[STEPS_TRAINED_THIS_ITER_COUNTER] = count
-            metrics.counters[STEPS_TRAINED_COUNTER] += count
-            return item
-
-        # This sub-flow updates the steps trained counter based on learner
-        # output.
-        dequeue_op = Dequeue(
-            learner_thread.outqueue, check=learner_thread.is_alive
-        ).for_each(record_steps_trained)
-
-        merged_op = Concurrently(
-            [enqueue_op, dequeue_op], mode="async", output_indexes=[1]
-        )
-
-        # Callback for APPO to use to update KL, target network periodically.
-        # The input to the callback is the learner fetches dict.
-        if config["after_train_step"]:
-            merged_op = merged_op.for_each(lambda t: t[1]).for_each(
-                config["after_train_step"](workers, config)
-            )
-
-        return StandardMetricsReporting(merged_op, workers, config).for_each(
-            learner_thread.add_learner_metrics
-        )
-
->>>>>>> b52cd964
     @classmethod
     @override(Algorithm)
     def default_resource_request(cls, config):
