--- conflicted
+++ resolved
@@ -356,11 +356,7 @@
   conditions: ["RAY_CI_RLLIB_AFFECTED"]
   commands:
     - cleanup() { if [ "${BUILDKITE_PULL_REQUEST}" = "false" ]; then ./ci/travis/upload_build_info.sh; fi }; trap cleanup EXIT
-<<<<<<< HEAD
-    - RLLIB_TESTING=1 PYTHON=3.7 ./ci/travis/install-dependencies.sh
-=======
-    - RLLIB_TESTING=1 PYTHON=3.7 TF_VERSION=1.14.0 TFP_VERSION=0.7 ./ci/travis/install-dependencies.sh
->>>>>>> 43f0b988
+    - RLLIB_TESTING=1 PYTHON=3.7 ./ci/travis/install-dependencies.sh
     # Because Python version changed, we need to re-install Ray here
     - rm -rf ./python/ray/thirdparty_files; rm -rf ./python/ray/pickle5_files; ./ci/travis/ci.sh build
     - bazel test --config=ci $(./scripts/bazel_export_options)
@@ -372,11 +368,7 @@
   conditions: ["RAY_CI_RLLIB_AFFECTED"]
   commands:
     - cleanup() { if [ "${BUILDKITE_PULL_REQUEST}" = "false" ]; then ./ci/travis/upload_build_info.sh; fi }; trap cleanup EXIT
-<<<<<<< HEAD
-    - RLLIB_TESTING=1 PYTHON=3.7 ./ci/travis/install-dependencies.sh
-=======
-    - RLLIB_TESTING=1 PYTHON=3.7 TF_VERSION=1.14.0 TFP_VERSION=0.7 ./ci/travis/install-dependencies.sh
->>>>>>> 43f0b988
+    - RLLIB_TESTING=1 PYTHON=3.7 ./ci/travis/install-dependencies.sh
     # Because Python version changed, we need to re-install Ray here
     - rm -rf ./python/ray/thirdparty_files; rm -rf ./python/ray/pickle5_files; ./ci/travis/ci.sh build
     - bazel test --config=ci $(./scripts/bazel_export_options)
