#ci:group=ML tests

- label: ":airplane: AIR tests (ray/air)"
  conditions: ["NO_WHEELS_REQUIRED", "RAY_CI_ML_AFFECTED"]
  instance_size: large
  commands:
    - cleanup() { if [ "${BUILDKITE_PULL_REQUEST}" = "false" ]; then ./ci/build/upload_build_info.sh; fi }; trap cleanup EXIT
    - DATA_PROCESSING_TESTING=1 INSTALL_HOROVOD=1 ./ci/env/install-dependencies.sh
    - ./ci/env/env_info.sh
    - bazel test --config=ci $(./ci/run/bazel_export_options) --build_tests_only --test_tag_filters=-gpu,-hdfs
      python/ray/air/...
    - bazel test --config=ci $(./ci/run/bazel_export_options) --build_tests_only --test_tag_filters=ray_air 
      python/ray/data/...

- label: ":airplane: AIR/ML release smoke tests"
  conditions:
    [
        "NO_WHEELS_REQUIRED",
        "RAY_CI_RELEASE_TESTS_AFFECTED",
        "RAY_CI_ML_AFFECTED",
        "RAY_CI_PYTHON_AFFECTED",
    ]
  instance_size: large
  commands:
    - cleanup() { if [ "${BUILDKITE_PULL_REQUEST}" = "false" ]; then ./ci/build/upload_build_info.sh; fi }; trap cleanup EXIT
    - ./ci/env/env_info.sh
    - bazel test --config=ci $(./ci/run/bazel_export_options)
      --build_tests_only
      --test_tag_filters=team:ml
      release/...


- label: ":steam_locomotive: Train tests and examples"
  conditions: ["NO_WHEELS_REQUIRED", "RAY_CI_TRAIN_AFFECTED"]
  instance_size: large
  parallelism: 4
  commands:
    - cleanup() { if [ "${BUILDKITE_PULL_REQUEST}" = "false" ]; then ./ci/build/upload_build_info.sh; fi }; trap cleanup EXIT
    # Todo (krfricke): Move mosaicml to train-test-requirements.txt
    - pip install "mosaicml==0.12.1"
    - TRAIN_TESTING=1 DATA_PROCESSING_TESTING=1 INSTALL_HOROVOD=1 ./ci/env/install-dependencies.sh
    - ./ci/env/env_info.sh
    - ./ci/run/run_bazel_test_with_sharding.sh
      --config=ci $(./ci/run/bazel_export_options)
      --test_tag_filters=-gpu_only,-gpu,-minimal,-tune,-doctest,-needs_credentials
      python/ray/train/...

- label: ":steam_locomotive: :octopus: Train + Tune tests and examples"
  conditions: ["NO_WHEELS_REQUIRED", "RAY_CI_TRAIN_AFFECTED"]
  instance_size: medium
  commands:
    - cleanup() { if [ "${BUILDKITE_PULL_REQUEST}" = "false" ]; then ./ci/build/upload_build_info.sh; fi }; trap cleanup EXIT
    - TRAIN_TESTING=1 TUNE_TESTING=1 ./ci/env/install-dependencies.sh
    - ./ci/env/env_info.sh
    - bazel test --config=ci $(./ci/run/bazel_export_options) --build_tests_only --test_tag_filters=tune,-gpu_only,-ray_air,-gpu,-doctest,-needs_credentials python/ray/train/...

- label: ":train: :key: Train examples with authentication"
  conditions: ["NO_WHEELS_REQUIRED", "RAY_CI_TRAIN_AFFECTED", "RAY_CI_BRANCH_BUILD"]
  instance_size: medium
  commands:
    - if [[ "$BUILDKITE_PIPELINE_ID" != "0183465b-c6fb-479b-8577-4cfd743b545d" ]]; then exit 0; fi
    - trap ./ci/build/upload_build_info.sh EXIT
    - TRAIN_TESTING=1 ./ci/env/install-dependencies.sh
    - ./ci/env/env_info.sh
    - $(python ci/env/setup_credentials.py)
    - bazel test --config=ci $(./ci/run/bazel_export_options) --build_tests_only --test_tag_filters=needs_credentials 
      --test_env=WANDB_API_KEY --test_env=COMET_API_KEY
      python/ray/train/...

- label: ":brain: RLlib: Benchmarks (Torch 2.x)"
  conditions: ["NO_WHEELS_REQUIRED", "RAY_CI_RLLIB_AFFECTED"]
  instance_size: medium
  commands:
    - cleanup() { if [ "${BUILDKITE_PULL_REQUEST}" = "false" ]; then ./ci/build/upload_build_info.sh; fi }; trap cleanup EXIT
    - RLLIB_TESTING=1 ./ci/env/install-dependencies.sh
    - ./ci/env/env_info.sh
    # Install torch 2.x locally until we move to torch 2.x in the CI.
    - pip3 install torch torchvision torchaudio --index-url https://download.pytorch.org/whl/cu118
    - bazel test --config=ci $(./ci/run/bazel_export_options)
      --build_tests_only
      --test_tag_filters=torch_2.x_only_benchmark
      rllib/...

- label: ":brain: RLlib: Learning tests TF2-static-graph"
  conditions: ["NO_WHEELS_REQUIRED", "RAY_CI_RLLIB_AFFECTED"]
  parallelism: 3
  instance_size: large
  commands:
    - cleanup() { if [ "${BUILDKITE_PULL_REQUEST}" = "false" ]; then ./ci/build/upload_build_info.sh; fi }; trap cleanup EXIT
    - RLLIB_TESTING=1 ./ci/env/install-dependencies.sh
    - ./ci/env/env_info.sh
    - ./ci/run/run_bazel_test_with_sharding.sh --config=ci $(./ci/run/bazel_export_options)
      --build_tests_only
      --test_tag_filters=learning_tests_discrete,crashing_cartpole,stateless_cartpole,learning_tests_continuous,-fake_gpus,-torch_only,-tf2_only,-no_tf_static_graph
      --test_arg=--framework=tf rllib/...

- label: ":brain: RLlib: Learning tests TF2-eager-tracing"
  conditions: ["NO_WHEELS_REQUIRED", "RAY_CI_RLLIB_AFFECTED"]
  parallelism: 3
  instance_size: large
  commands:
    - cleanup() { if [ "${BUILDKITE_PULL_REQUEST}" = "false" ]; then ./ci/build/upload_build_info.sh; fi }; trap cleanup EXIT
    - RLLIB_TESTING=1 ./ci/env/install-dependencies.sh
    - ./ci/env/env_info.sh
    - ./ci/run/run_bazel_test_with_sharding.sh --config=ci $(./ci/run/bazel_export_options)
      --build_tests_only
      --test_tag_filters=learning_tests_discrete,learning_tests_continuous,crashing_cartpole,stateless_cartpole,-fake_gpus,-torch_only,-multi_gpu,-no_tf_eager_tracing
      --test_arg=--framework=tf2 rllib/...

- label: ":brain: RLlib: Learning tests PyTorch"
  conditions: ["NO_WHEELS_REQUIRED", "RAY_CI_RLLIB_AFFECTED"]
  parallelism: 3
  instance_size: large
  commands:
    - cleanup() { if [ "${BUILDKITE_PULL_REQUEST}" = "false" ]; then ./ci/build/upload_build_info.sh; fi }; trap cleanup EXIT
    - RLLIB_TESTING=1 ./ci/env/install-dependencies.sh
    - ./ci/env/env_info.sh
    - ./ci/run/run_bazel_test_with_sharding.sh --config=ci $(./ci/run/bazel_export_options)
      --build_tests_only
      --test_tag_filters=learning_tests_discrete,crashing_cartpole,stateless_cartpole,learning_tests_continuous,-fake_gpus,-tf_only,-tf2_only,-multi_gpu
      --test_arg=--framework=torch rllib/...

- label: ":brain: RLlib: Learning tests w/ 2 fake GPUs TF2-static-graph"
  conditions: ["NO_WHEELS_REQUIRED", "RAY_CI_RLLIB_DIRECTLY_AFFECTED"]
  instance_size: medium
  commands:
    - cleanup() { if [ "${BUILDKITE_PULL_REQUEST}" = "false" ]; then ./ci/build/upload_build_info.sh; fi }; trap cleanup EXIT
    - RLLIB_TESTING=1 ./ci/env/install-dependencies.sh
    - ./ci/env/env_info.sh
    - bazel test --config=ci $(./ci/run/bazel_export_options)
      --build_tests_only
      --test_tag_filters=fake_gpus,-torch_only,-tf2_only,-no_tf_static_graph,-multi_gpu
      --test_arg=--framework=tf
      rllib/...

# TODO: (sven) tf2 (eager) multi-GPU
- label: ":brain: RLlib: Learning tests w/ 2 fake GPUs PyTorch"
  conditions: ["NO_WHEELS_REQUIRED", "RAY_CI_RLLIB_DIRECTLY_AFFECTED"]
  instance_size: medium
  commands:
    - cleanup() { if [ "${BUILDKITE_PULL_REQUEST}" = "false" ]; then ./ci/build/upload_build_info.sh; fi }; trap cleanup EXIT
    - RLLIB_TESTING=1 ./ci/env/install-dependencies.sh
    - ./ci/env/env_info.sh
    - bazel test --config=ci $(./ci/run/bazel_export_options)
      --build_tests_only
      --test_tag_filters=fake_gpus,-tf_only,-tf2_only,-multi_gpu
      --test_arg=--framework=torch
      rllib/...

- label: ":brain: RLlib: Memory leak tests TF2-eager-tracing"
  conditions: ["NO_WHEELS_REQUIRED", "RAY_CI_RLLIB_AFFECTED"]
  instance_size: medium
  commands:
    - cleanup() { if [ "${BUILDKITE_PULL_REQUEST}" = "false" ]; then ./ci/build/upload_build_info.sh; fi }; trap cleanup EXIT
    - RLLIB_TESTING=1 ./ci/env/install-dependencies.sh
    - ./ci/env/env_info.sh
    - bazel test --config=ci $(./ci/run/bazel_export_options)
      --build_tests_only
      --test_tag_filters=memory_leak_tests,-flaky
      --test_arg=--framework=tf2
      rllib/...

- label: ":brain: RLlib: Memory leak tests PyTorch"
  conditions: ["NO_WHEELS_REQUIRED", "RAY_CI_RLLIB_AFFECTED"]
  instance_size: medium
  commands:
    - cleanup() { if [ "${BUILDKITE_PULL_REQUEST}" = "false" ]; then ./ci/build/upload_build_info.sh; fi }; trap cleanup EXIT
    - RLLIB_TESTING=1 ./ci/env/install-dependencies.sh
    - ./ci/env/env_info.sh
    - bazel test --config=ci $(./ci/run/bazel_export_options)
      --build_tests_only
      --test_tag_filters=memory_leak_tests,-flaky
      --test_arg=--framework=torch
      rllib/...

- label: ":brain: RLlib: Learning tests Pytorch (With Ray Data)"
  conditions: ["NO_WHEELS_REQUIRED", "RAY_CI_DATA_AFFECTED"]
  instance_size: large
  commands:
    # skip on master because we are running these test under all RLlib suites anyw/ay
    - if [ "$BUILDKITE_PULL_REQUEST" = "false" ]; then exit 0; fi
    - cleanup() { if [ "${BUILDKITE_PULL_REQUEST}" = "false" ]; then ./ci/build/upload_build_info.sh; fi }; trap cleanup EXIT
    - RLLIB_TESTING=1 ./ci/env/install-dependencies.sh
    - ./ci/env/env_info.sh
    - bazel test --config=ci $(./ci/run/bazel_export_options)
      --build_tests_only
      --test_tag_filters=learning_tests_with_ray_data,-multi_gpu,-gpu,-tf_only,-tf2_only
      --test_arg=--framework=torch
      rllib/...


- label: ":brain: RLlib: Learning tests TF2 (With Ray Data)"
  conditions: ["NO_WHEELS_REQUIRED", "RAY_CI_DATA_AFFECTED"]
  instance_size: large
  commands:
    # skip on master because we are running these test under all RLlib suites anyw/ay
    - if [ "$BUILDKITE_PULL_REQUEST" = "false" ]; then exit 0; fi
    - cleanup() { if [ "${BUILDKITE_PULL_REQUEST}" = "false" ]; then ./ci/build/upload_build_info.sh; fi }; trap cleanup EXIT
    - RLLIB_TESTING=1 ./ci/env/install-dependencies.sh
    - ./ci/env/env_info.sh
    - bazel test --config=ci $(./ci/run/bazel_export_options)
      --build_tests_only
      --test_tag_filters=learning_tests_with_ray_data,-multi_gpu,-gpu,-torch_only
      --test_arg=--framework=tf2
      rllib/...

- label: ":brain: RLlib: Unit-tests (With Ray Data)"
  conditions: ["NO_WHEELS_REQUIRED", "RAY_CI_DATA_AFFECTED"]
  instance_size: large
  commands:
    # skip on master because we are running these test under all RLlib suites anyw/ay
    - if [ "$BUILDKITE_PULL_REQUEST" = "false" ]; then exit 0; fi
    - cleanup() { if [ "${BUILDKITE_PULL_REQUEST}" = "false" ]; then ./ci/build/upload_build_info.sh; fi }; trap cleanup EXIT
    - RLLIB_TESTING=1 ./ci/env/install-dependencies.sh
    - ./ci/env/env_info.sh
    - bazel test --config=ci $(./ci/run/bazel_export_options)
      --build_tests_only
      --test_tag_filters=ray_data,-learning_tests_with_ray_data,-multi_gpu,-gpu
      rllib/...

- label: ":brain: RLlib: Algorithm, Model and other tests"
  conditions: ["NO_WHEELS_REQUIRED", "RAY_CI_RLLIB_DIRECTLY_AFFECTED"]
  parallelism: 4
  instance_size: large
  commands:
    - cleanup() { if [ "${BUILDKITE_PULL_REQUEST}" = "false" ]; then ./ci/build/upload_build_info.sh; fi }; trap cleanup EXIT
    - RLLIB_TESTING=1 ./ci/env/install-dependencies.sh
    - ./ci/env/env_info.sh
    - ./ci/run/run_bazel_test_with_sharding.sh --config=ci $(./ci/run/bazel_export_options)
      --build_tests_only
      --test_tag_filters=-learning_tests,-memory_leak_tests,-examples,-tests_dir,-documentation,-multi_gpu,-no_cpu,-torch_2.x_only_benchmark
      --test_env=RAY_USE_MULTIPROCESSING_CPU_COUNT=1 
      rllib/...

- label: ":brain: RLlib: RLModule tests"
  conditions: ["NO_WHEELS_REQUIRED", "RAY_CI_RLLIB_DIRECTLY_AFFECTED"]
  parallelism: 4
  instance_size: large
  commands:
    - cleanup() { if [ "${BUILDKITE_PULL_REQUEST}" = "false" ]; then ./ci/build/upload_build_info.sh; fi }; trap cleanup EXIT
    - RLLIB_TESTING=1 ./ci/env/install-dependencies.sh
    - ./ci/env/env_info.sh
    - ./ci/run/run_bazel_test_with_sharding.sh --config=ci $(./ci/run/bazel_export_options)
      --build_tests_only
      --test_tag_filters=rlm
      --test_env=RLLIB_ENABLE_RL_MODULE=1
      --test_env=RAY_USE_MULTIPROCESSING_CPU_COUNT=1 rllib/...

- label: ":brain: RLlib: Examples"
  conditions: ["NO_WHEELS_REQUIRED", "RAY_CI_RLLIB_AFFECTED"]
  parallelism: 5
  instance_size: large
  commands:
    - cleanup() { if [ "${BUILDKITE_PULL_REQUEST}" = "false" ]; then ./ci/build/upload_build_info.sh; fi }; trap cleanup EXIT
    - RLLIB_TESTING=1 ./ci/env/install-dependencies.sh
    - ./ci/env/env_info.sh
    - ./ci/run/run_bazel_test_with_sharding.sh --config=ci $(./ci/run/bazel_export_options) --build_tests_only
      --test_tag_filters=examples,-multi_gpu,-gpu --test_env=RAY_USE_MULTIPROCESSING_CPU_COUNT=1
      rllib/...

- label: ":brain: RLlib: tests/ dir"
  conditions: ["NO_WHEELS_REQUIRED", "RAY_CI_RLLIB_DIRECTLY_AFFECTED"]
  parallelism: 2
  instance_size: large
  commands:
    - cleanup() { if [ "${BUILDKITE_PULL_REQUEST}" = "false" ]; then ./ci/build/upload_build_info.sh; fi }; trap cleanup EXIT
    - RLLIB_TESTING=1 ./ci/env/install-dependencies.sh
    - ./ci/env/env_info.sh
    - ./ci/run/run_bazel_test_with_sharding.sh --config=ci $(./ci/run/bazel_export_options) --build_tests_only
      --test_tag_filters=tests_dir,-multi_gpu --test_env=RAY_USE_MULTIPROCESSING_CPU_COUNT=1
      rllib/...

- label: ":brain: RLlib: Documentation code/examples"
  conditions: ["NO_WHEELS_REQUIRED", "RAY_CI_RLLIB_DIRECTLY_AFFECTED"]
  instance_size: medium
  commands:
    - cleanup() { if [ "${BUILDKITE_PULL_REQUEST}" = "false" ]; then ./ci/build/upload_build_info.sh; fi }; trap cleanup EXIT
    - RLLIB_TESTING=1 ./ci/env/install-dependencies.sh
    - ./ci/env/env_info.sh
    - bazel test --config=ci $(./ci/run/bazel_export_options) --build_tests_only
      --test_tag_filters=documentation --test_env=RAY_USE_MULTIPROCESSING_CPU_COUNT=1
      rllib/...

- label: ":octopus: Tune tests and examples (small)"
  conditions: ["NO_WHEELS_REQUIRED", "RAY_CI_TUNE_AFFECTED"]
  instance_size: small
  parallelism: 3
  commands:
    - cleanup() { if [ "${BUILDKITE_PULL_REQUEST}" = "false" ]; then ./ci/build/upload_build_info.sh; fi }; trap cleanup EXIT
    - TUNE_TESTING=1 ./ci/env/install-dependencies.sh
    - ./ci/env/env_info.sh
    - ./ci/run/run_bazel_test_with_sharding.sh
      --config=ci $(./ci/run/bazel_export_options) --build_tests_only
      --test_tag_filters=-medium_instance,-soft_imports,-gpu_only,-rllib,-multinode
      python/ray/tune/...

- label: ":octopus: Tune tests and examples (medium)"
  conditions: ["NO_WHEELS_REQUIRED", "RAY_CI_TUNE_AFFECTED"]
  instance_size: medium
  commands:
    - cleanup() { if [ "${BUILDKITE_PULL_REQUEST}" = "false" ]; then ./ci/build/upload_build_info.sh; fi }; trap cleanup EXIT
    - TUNE_TESTING=1 DATA_PROCESSING_TESTING=1 ./ci/env/install-dependencies.sh
    - ./ci/env/env_info.sh
    - bazel test --config=ci $(./ci/run/bazel_export_options) --build_tests_only
      --test_tag_filters=medium_instance,-soft_imports,-gpu_only,-rllib,-multinode
      python/ray/tune/...

- label: ":octopus: :spiral_note_pad: New output: Tune tests and examples (small)"
  conditions: ["NO_WHEELS_REQUIRED", "RAY_CI_TUNE_AFFECTED"]
  instance_size: small
  parallelism: 3
  commands:
    - cleanup() { if [ "${BUILDKITE_PULL_REQUEST}" = "false" ]; then ./ci/build/upload_build_info.sh; fi }; trap cleanup EXIT
    - TUNE_TESTING=1 ./ci/env/install-dependencies.sh
    - ./ci/env/env_info.sh
    - ./ci/run/run_bazel_test_with_sharding.sh
      --config=ci $(./ci/run/bazel_export_options) --build_tests_only
      --test_tag_filters=-medium_instance,-soft_imports,-gpu_only,-rllib,-multinode
      --test_env=AIR_VERBOSITY=1
      python/ray/tune/...

- label: ":octopus: :spiral_note_pad: New output: Tune tests and examples (medium)"
  conditions: ["NO_WHEELS_REQUIRED", "RAY_CI_TUNE_AFFECTED"]
  instance_size: medium
  commands:
    - cleanup() { if [ "${BUILDKITE_PULL_REQUEST}" = "false" ]; then ./ci/build/upload_build_info.sh; fi }; trap cleanup EXIT
    - TUNE_TESTING=1 DATA_PROCESSING_TESTING=1 ./ci/env/install-dependencies.sh
    - ./ci/env/env_info.sh
    - bazel test --config=ci $(./ci/run/bazel_export_options) --build_tests_only
      --test_tag_filters=medium_instance,-soft_imports,-gpu_only,-rllib,-multinode
      --test_env=AIR_VERBOSITY=1
      python/ray/tune/...


- label: ":octopus: :brain: Tune tests and examples {using RLlib}"
  conditions: ["NO_WHEELS_REQUIRED", "RAY_CI_TUNE_AFFECTED", "RAY_CI_RLLIB_AFFECTED"]
  instance_size: large
  commands:
    - cleanup() { if [ "${BUILDKITE_PULL_REQUEST}" = "false" ]; then ./ci/build/upload_build_info.sh; fi }; trap cleanup EXIT
    - TUNE_TESTING=1 ./ci/env/install-dependencies.sh
    - ./ci/env/env_info.sh
    - bazel test --config=ci $(./ci/run/bazel_export_options) --build_tests_only --test_tag_filters=-gpu_only,rllib
      python/ray/tune/...

- label: ":octopus: ML library integrations tests and examples."
  conditions: ["NO_WHEELS_REQUIRED", "RAY_CI_TUNE_AFFECTED"]
  instance_size: small
  commands:
    - cleanup() { if [ "${BUILDKITE_PULL_REQUEST}" = "false" ]; then ./ci/build/upload_build_info.sh; fi }; trap cleanup EXIT
    - TUNE_TESTING=1 INSTALL_HOROVOD=1 ./ci/env/install-dependencies.sh
    - ./ci/env/env_info.sh
    - bazel test --config=ci $(./ci/run/bazel_export_options) --build_tests_only 
      python/ray/tests/xgboost/...
    - bazel test --config=ci $(./ci/run/bazel_export_options) --build_tests_only 
      python/ray/tests/horovod/...


# TODO(amogkam): Re-enable Ludwig tests after Ludwig supports Ray 2.0
#- label: ":octopus: Ludwig tests and examples. Python 3.7"
#  conditions: ["NO_WHEELS_REQUIRED", "RAY_CI_TUNE_AFFECTED"]
#  commands:
#    - cleanup() { if [ "${BUILDKITE_PULL_REQUEST}" = "false" ]; then ./ci/build/upload_build_info.sh; fi }; trap cleanup EXIT
#    - INSTALL_LUDWIG=1 INSTALL_HOROVOD=1 ./ci/env/install-dependencies.sh
#    - bazel test --config=ci $(./ci/run/bazel_export_options) --build_tests_only python/ray/tests/ludwig/...

- label: ":tropical_fish: ML Libraries w/ Ray Client Examples (Python 3.7)."
  conditions: ["NO_WHEELS_REQUIRED", "RAY_CI_TUNE_AFFECTED"]
  instance_size: medium
  commands:
    - cleanup() { if [ "${BUILDKITE_PULL_REQUEST}" = "false" ]; then ./ci/build/upload_build_info.sh; fi }; trap cleanup EXIT
    - TUNE_TESTING=1 DATA_PROCESSING_TESTING=1 INSTALL_HOROVOD=1 ./ci/env/install-dependencies.sh
    - ./ci/env/env_info.sh
    - bazel test --config=ci $(./ci/run/bazel_export_options) --build_tests_only --test_tag_filters=client --test_env=RAY_CLIENT_MODE=1 python/ray/util/dask/...
    - bazel test --config=ci $(./ci/run/bazel_export_options) --build_tests_only
      --test_env=RAY_AIR_NEW_PERSISTENCE_MODE=1
      --test_tag_filters=client
      python/ray/tune/...

- label: ":potable_water: Dataset library integrations tests and examples"
  conditions: ["NO_WHEELS_REQUIRED", "RAY_CI_PYTHON_AFFECTED"]
  instance_size: medium
  commands:
    - cleanup() { if [ "${BUILDKITE_PULL_REQUEST}" = "false" ]; then ./ci/build/upload_build_info.sh; fi }; trap cleanup EXIT
    - DATA_PROCESSING_TESTING=1 ./ci/env/install-dependencies.sh
    - ./ci/env/env_info.sh
     - bazel test --config=ci $(./ci/run/bazel_export_options) --build_tests_only python/ray/tests/modin/...
    # Dask tests and examples.
    - bazel test --config=ci $(./ci/run/bazel_export_options) --build_tests_only --test_tag_filters=-client python/ray/util/dask/...

- label: ":potable_water: Dataset datasource integration tests"
  conditions: ["NO_WHEELS_REQUIRED", "RAY_CI_PYTHON_AFFECTED", "RAY_CI_DATA_AFFECTED"]
  commands:
    - cleanup() { if [ "${BUILDKITE_PULL_REQUEST}" = "false" ]; then ./ci/build/upload_build_info.sh; fi }; trap cleanup EXIT
    - ./ci/env/install-java.sh
    # TODO(scottjlee): upgrade ARROW_VERSION to 12.* and ARROW_MONGO_VERSION to 1.0.*
    - DATA_PROCESSING_TESTING=1 ARROW_VERSION=9.* ARROW_MONGO_VERSION=0.5.* ./ci/env/install-dependencies.sh
    - ./ci/env/env_info.sh
    - sudo apt-get purge -y mongodb*
    - sudo apt-get install -y mongodb
    - sudo rm -rf /var/lib/mongodb/mongod.lock
    - sudo service mongodb start
    - bazel test --config=ci $(./ci/run/bazel_export_options) --build_tests_only --test_tag_filters=data_integration,-doctest python/ray/data/...
    - sudo service mongodb stop
    - sudo apt-get purge -y mongodb*

- label: "Workflow tests"
  conditions: ["RAY_CI_PYTHON_AFFECTED", "RAY_CI_WORKFLOW_AFFECTED"]
  instance_size: medium
  commands:
    - cleanup() { if [ "${BUILDKITE_PULL_REQUEST}" = "false" ]; then ./ci/build/upload_build_info.sh; fi }; trap cleanup EXIT
    - DATA_PROCESSING_TESTING=1 ./ci/env/install-dependencies.sh
    - ./ci/env/env_info.sh
    - bazel test --config=ci $(./ci/run/bazel_export_options) --build_tests_only python/ray/workflow/...

- label: ":book: Doc tests and examples (excluding Ray AIR examples)"
  # Todo: check if we can modify the examples to use Ray with fewer CPUs.
  conditions:
    ["RAY_CI_PYTHON_AFFECTED", "RAY_CI_TUNE_AFFECTED", "RAY_CI_DOC_AFFECTED", "RAY_CI_SERVE_AFFECTED", "RAY_CI_ML_AFFECTED"]
  instance_size: large
  commands:
    - cleanup() { if [ "${BUILDKITE_PULL_REQUEST}" = "false" ]; then ./ci/build/upload_build_info.sh; fi }; trap cleanup EXIT
    - DOC_TESTING=1 INSTALL_HOROVOD=1 ./ci/env/install-dependencies.sh
    # TODO (shrekris-anyscale): Remove transformers after core transformer
    # requirement is upgraded
    # TODO(scottjlee): Move datasets to train/data-test-requirements.txt 
    # (see https://github.com/ray-project/ray/pull/38432/)
    - pip install "transformers==4.30.2" "datasets==2.14.0"
    - ./ci/env/env_info.sh
    - bazel test --config=ci $(./ci/run/bazel_export_options) --build_tests_only
      --test_tag_filters=-timeseries_libs,-external,-ray_air,-gpu,-post_wheel_build,-doctest,-datasets_train,-highly_parallel
      doc/...

- label: ":book: Doc tests and examples with time series libraries"
  conditions:
    ["RAY_CI_PYTHON_AFFECTED", "RAY_CI_TUNE_AFFECTED", "RAY_CI_DOC_AFFECTED", "RAY_CI_SERVE_AFFECTED", "RAY_CI_ML_AFFECTED"]
  instance_size: small
  commands:
    - cleanup() { if [ "${BUILDKITE_PULL_REQUEST}" = "false" ]; then ./ci/build/upload_build_info.sh; fi }; trap cleanup EXIT
    - DOC_TESTING=1 INSTALL_TIMESERIES_LIBS=1 ./ci/env/install-dependencies.sh
    - ./ci/env/env_info.sh
    - bazel test --config=ci $(./ci/run/bazel_export_options) --build_tests_only --test_tag_filters=timeseries_libs,-external,-gpu,-post_wheel_build,-doctest doc/...

- label: ":book: :airplane: Ray AIR examples"
  # Todo: check if this could be a medium test. Last time it failed because of dependency issues.
  conditions:
    ["RAY_CI_PYTHON_AFFECTED", "RAY_CI_TUNE_AFFECTED", "RAY_CI_DOC_AFFECTED", "RAY_CI_SERVE_AFFECTED", "RAY_CI_ML_AFFECTED"]
  instance_size: large
  commands:
    - cleanup() { if [ "${BUILDKITE_PULL_REQUEST}" = "false" ]; then ./ci/build/upload_build_info.sh; fi }; trap cleanup EXIT
    - DOC_TESTING=1 ./ci/env/install-dependencies.sh
    - ./ci/env/env_info.sh
    - bazel test --config=ci $(./ci/run/bazel_export_options) --build_tests_only --test_tag_filters=ray_air,-external,-timeseries_libs,-gpu,-post_wheel_build,-doctest 
      doc/...

- label: ":book: Doc examples for external code "
  conditions: ["RAY_CI_PYTHON_AFFECTED", "RAY_CI_TUNE_AFFECTED", "RAY_CI_DOC_AFFECTED", "RAY_CI_SERVE_AFFECTED", "RAY_CI_ML_AFFECTED"]
  instance_size: large
  commands:
    - cleanup() { if [ "${BUILDKITE_PULL_REQUEST}" = "false" ]; then ./ci/build/upload_build_info.sh; fi }; trap cleanup EXIT
    - DOC_TESTING=1 ./ci/env/install-dependencies.sh
    - ./ci/env/env_info.sh
    - bazel test --config=ci $(./ci/run/bazel_export_options) --build_tests_only --test_tag_filters=external,-timeseries_libs,-gpu,-post_wheel_build,-doctest 
      doc/...


- label: ":exploding_death_star: RLlib Contrib: A2C Tests"
  conditions: ["NO_WHEELS_REQUIRED", "RAY_CI_RLLIB_CONTRIB_AFFECTED"]
  commands:
    - cleanup() { if [ "${BUILDKITE_PULL_REQUEST}" = "false" ]; then ./ci/build/upload_build_info.sh; fi }; trap cleanup EXIT
    - conda deactivate
    - conda create -n rllib_contrib python=3.8 -y
    - conda activate rllib_contrib
    - (cd rllib_contrib/a2c && pip install -r requirements.txt && pip install -e ".[development"])
    - ./ci/env/env_info.sh
    - pytest rllib_contrib/a2c/tests/
    - python rllib_contrib/a2c/examples/a2c_cartpole_v1.py --run-as-test

- label: ":exploding_death_star: RLlib Contrib: A3C Tests"
  conditions: ["NO_WHEELS_REQUIRED", "RAY_CI_RLLIB_CONTRIB_AFFECTED"]
  commands:
    - cleanup() { if [ "${BUILDKITE_PULL_REQUEST}" = "false" ]; then ./ci/build/upload_build_info.sh; fi }; trap cleanup EXIT
    - conda deactivate
    - conda create -n rllib_contrib python=3.8 -y
    - conda activate rllib_contrib
    - (cd rllib_contrib/a3c && pip install -r requirements.txt && pip install -e ".[development"])
    - ./ci/env/env_info.sh
    - pytest rllib_contrib/a3c/tests/test_a3c.py

- label: ":exploding_death_star: RLlib Contrib: Alpha Star Tests"
  conditions: ["NO_WHEELS_REQUIRED", "RAY_CI_RLLIB_CONTRIB_AFFECTED"]
  commands:
    - cleanup() { if [ "${BUILDKITE_PULL_REQUEST}" = "false" ]; then ./ci/build/upload_build_info.sh; fi }; trap cleanup EXIT
    - conda deactivate
    - conda create -n rllib_contrib python=3.8 -y
    - conda activate rllib_contrib
<<<<<<< HEAD
    - (cd rllib_contrib/alpha_star && pip install -r requirements.txt && pip install -e .)
=======
    - (cd rllib_contrib/alpha_star && pip install -r requirements.txt && pip install -e ".[development"])
>>>>>>> 4f43c536
    - ./ci/env/env_info.sh
    - pytest rllib_contrib/alpha_star/tests/
    - python rllib_contrib/alpha_star/examples/multi-agent-cartpole-alpha-star.py --run-as-test

- label: ":exploding_death_star: RLlib Contrib: APEX DDPG Tests"
  conditions: ["NO_WHEELS_REQUIRED", "RAY_CI_RLLIB_CONTRIB_AFFECTED"]
  commands:
    - cleanup() { if [ "${BUILDKITE_PULL_REQUEST}" = "false" ]; then ./ci/build/upload_build_info.sh; fi }; trap cleanup EXIT
    - (cd rllib_contrib/apex_ddpg && pip install -r requirements.txt && pip install -e .)
    - ./ci/env/env_info.sh
    - pytest rllib_contrib/apex_ddpg/tests/
    - python rllib_contrib/apex_ddpg/examples/apex_ddpg_pendulum_v1.py --run-as-test

- label: ":exploding_death_star: RLlib Contrib: APEX DQN Tests"
  conditions: ["NO_WHEELS_REQUIRED", "RAY_CI_RLLIB_CONTRIB_AFFECTED"]
  commands:
    - cleanup() { if [ "${BUILDKITE_PULL_REQUEST}" = "false" ]; then ./ci/build/upload_build_info.sh; fi }; trap cleanup EXIT
    - conda deactivate
    - conda create -n rllib_contrib python=3.8 -y
    - conda activate rllib_contrib
    - (cd rllib_contrib/apex_dqn && pip install -r requirements.txt && pip install -e ".[development"])
    - ./ci/env/env_info.sh
    - pytest rllib_contrib/apex_dqn/tests/
    - python rllib_contrib/apex_dqn/examples/apex_dqn_cartpole_v1.py --run-as-test
    
- label: ":exploding_death_star: RLlib Contrib: DDPG Tests"
  conditions: ["NO_WHEELS_REQUIRED", "RAY_CI_RLLIB_CONTRIB_AFFECTED"]
  commands:
    - cleanup() { if [ "${BUILDKITE_PULL_REQUEST}" = "false" ]; then ./ci/build/upload_build_info.sh; fi }; trap cleanup EXIT
    - conda deactivate
    - conda create -n rllib_contrib python=3.8 -y
    - conda activate rllib_contrib
    - (cd rllib_contrib/ddpg && pip install -r requirements.txt && pip install -e ".[development"])
    - ./ci/env/env_info.sh
    - pytest rllib_contrib/ddpg/tests/
    - python rllib_contrib/ddpg/examples/ddpg_pendulum_v1.py --run-as-test

- label: ":exploding_death_star: RLlib Contrib: ES Tests"
  conditions: ["NO_WHEELS_REQUIRED", "RAY_CI_RLLIB_CONTRIB_AFFECTED"]
  commands:
    - cleanup() { if [ "${BUILDKITE_PULL_REQUEST}" = "false" ]; then ./ci/build/upload_build_info.sh; fi }; trap cleanup EXIT
    - conda deactivate
    - conda create -n rllib_contrib python=3.8 -y
    - conda activate rllib_contrib
    - (cd rllib_contrib/es && pip install -r requirements.txt && pip install -e .)
    - ./ci/env/env_info.sh
    - pytest rllib_contrib/es/tests/
    - python rllib_contrib/es/examples/es_cartpole_v1.py --run-as-test

- label: ":exploding_death_star: RLlib Contrib: MAML Tests"
  conditions: ["NO_WHEELS_REQUIRED", "RAY_CI_RLLIB_CONTRIB_AFFECTED"]
  commands:
    - cleanup() { if [ "${BUILDKITE_PULL_REQUEST}" = "false" ]; then ./ci/build/upload_build_info.sh; fi }; trap cleanup EXIT
    # Install mujoco necessary for the testing environments
    - conda deactivate
    - conda create -n rllib_contrib python=3.8 -y
    - conda activate rllib_contrib
    - sudo apt install libosmesa6-dev libgl1-mesa-glx libglfw3 patchelf -y
    - mkdir -p /root/.mujoco
    - wget https://mujoco.org/download/mujoco210-linux-x86_64.tar.gz
    - mv mujoco210-linux-x86_64.tar.gz /root/.mujoco/.
    - (cd /root/.mujoco && tar -xf /root/.mujoco/mujoco210-linux-x86_64.tar.gz)
    - export LD_LIBRARY_PATH=$LD_LIBRARY_PATH:/root/.mujoco/mujoco210/bin
    - (cd rllib_contrib/maml && pip install -r requirements.txt && pip install -e ".[development"])
    - ./ci/env/env_info.sh
    - pytest rllib_contrib/maml/tests/test_maml.py

- label: ":exploding_death_star: RLlib Contrib: PG Tests"
  conditions: ["NO_WHEELS_REQUIRED", "RAY_CI_RLLIB_CONTRIB_AFFECTED"]
  commands:
    - cleanup() { if [ "${BUILDKITE_PULL_REQUEST}" = "false" ]; then ./ci/build/upload_build_info.sh; fi }; trap cleanup EXIT
    - conda deactivate
    - conda create -n rllib_contrib python=3.8 -y
    - conda activate rllib_contrib
    - (cd rllib_contrib/pg && pip install -r requirements.txt && pip install -e ".[development"])
    - ./ci/env/env_info.sh
    - pytest rllib_contrib/pg/tests/
    - python rllib_contrib/pg/examples/pg_cartpole_v1.py --run-as-test

- label: ":exploding_death_star: RLlib Contrib: QMIX Tests"
  conditions: ["NO_WHEELS_REQUIRED", "RAY_CI_RLLIB_CONTRIB_AFFECTED"]
  commands:
    - cleanup() { if [ "${BUILDKITE_PULL_REQUEST}" = "false" ]; then ./ci/build/upload_build_info.sh; fi }; trap cleanup EXIT
    - conda deactivate
    - conda create -n rllib_contrib python=3.8 -y
    - conda activate rllib_contrib
    - (cd rllib_contrib/qmix && pip install -r requirements.txt && pip install -e ".[development"])
    - ./ci/env/env_info.sh
    - pytest rllib_contrib/qmix/tests/
    - python rllib_contrib/qmix/examples/qmix_two_step_game.py --run-as-test

- label: ":exploding_death_star: RLlib Contrib: R2D2 Tests"
  conditions: ["NO_WHEELS_REQUIRED", "RAY_CI_RLLIB_CONTRIB_AFFECTED"]
  commands:
    - cleanup() { if [ "${BUILDKITE_PULL_REQUEST}" = "false" ]; then ./ci/build/upload_build_info.sh; fi }; trap cleanup EXIT
    - conda deactivate
    - conda create -n rllib_contrib python=3.8 -y
    - conda activate rllib_contrib
    - (cd rllib_contrib/r2d2 && pip install -r requirements.txt && pip install -e ".[development"])
    - ./ci/env/env_info.sh
    - pytest rllib_contrib/r2d2/tests/
    - python rllib_contrib/r2d2/examples/r2d2_stateless_cartpole.py --run-as-test

- label: ":exploding_death_star: RLlib Contrib: SimpleQ Tests"
  conditions: ["NO_WHEELS_REQUIRED", "RAY_CI_RLLIB_CONTRIB_AFFECTED"]
  commands:
    - cleanup() { if [ "${BUILDKITE_PULL_REQUEST}" = "false" ]; then ./ci/build/upload_build_info.sh; fi }; trap cleanup EXIT
    - conda deactivate
    - conda create -n rllib_contrib python=3.8 -y
    - conda activate rllib_contrib
    - (cd rllib_contrib/simple_q && pip install -r requirements.txt && pip install -e ".[development"])
    - ./ci/env/env_info.sh
    - pytest rllib_contrib/simple_q/tests/
    - python rllib_contrib/simple_q/examples/simple_q_cartpole_v1.py --run-as-test

- label: ":exploding_death_star: RLlib Contrib: TD3 Tests"
  conditions: ["NO_WHEELS_REQUIRED", "RAY_CI_RLLIB_CONTRIB_AFFECTED"]
  commands:
    - cleanup() { if [ "${BUILDKITE_PULL_REQUEST}" = "false" ]; then ./ci/build/upload_build_info.sh; fi }; trap cleanup EXIT
    - conda deactivate
    - conda create -n rllib_contrib python=3.8 -y
    - conda activate rllib_contrib
    - (cd rllib_contrib/td3 && pip install -r requirements.txt && pip install -e ".[development"])
    - ./ci/env/env_info.sh
    - pytest rllib_contrib/td3/tests/
    - python rllib_contrib/td3/examples/td3_pendulum_v1.py --run-as-test<|MERGE_RESOLUTION|>--- conflicted
+++ resolved
@@ -470,7 +470,7 @@
     - conda deactivate
     - conda create -n rllib_contrib python=3.8 -y
     - conda activate rllib_contrib
-    - (cd rllib_contrib/a2c && pip install -r requirements.txt && pip install -e ".[development"])
+    - (cd rllib_contrib/a2c && pip install -r requirements.txt && pip install -e ".[development]")
     - ./ci/env/env_info.sh
     - pytest rllib_contrib/a2c/tests/
     - python rllib_contrib/a2c/examples/a2c_cartpole_v1.py --run-as-test
@@ -482,7 +482,7 @@
     - conda deactivate
     - conda create -n rllib_contrib python=3.8 -y
     - conda activate rllib_contrib
-    - (cd rllib_contrib/a3c && pip install -r requirements.txt && pip install -e ".[development"])
+    - (cd rllib_contrib/a3c && pip install -r requirements.txt && pip install -e ".[development]")
     - ./ci/env/env_info.sh
     - pytest rllib_contrib/a3c/tests/test_a3c.py
 
@@ -493,11 +493,7 @@
     - conda deactivate
     - conda create -n rllib_contrib python=3.8 -y
     - conda activate rllib_contrib
-<<<<<<< HEAD
-    - (cd rllib_contrib/alpha_star && pip install -r requirements.txt && pip install -e .)
-=======
-    - (cd rllib_contrib/alpha_star && pip install -r requirements.txt && pip install -e ".[development"])
->>>>>>> 4f43c536
+    - (cd rllib_contrib/alpha_star && pip install -r requirements.txt && pip install -e ".[development]")
     - ./ci/env/env_info.sh
     - pytest rllib_contrib/alpha_star/tests/
     - python rllib_contrib/alpha_star/examples/multi-agent-cartpole-alpha-star.py --run-as-test
@@ -506,7 +502,7 @@
   conditions: ["NO_WHEELS_REQUIRED", "RAY_CI_RLLIB_CONTRIB_AFFECTED"]
   commands:
     - cleanup() { if [ "${BUILDKITE_PULL_REQUEST}" = "false" ]; then ./ci/build/upload_build_info.sh; fi }; trap cleanup EXIT
-    - (cd rllib_contrib/apex_ddpg && pip install -r requirements.txt && pip install -e .)
+    - (cd rllib_contrib/apex_ddpg && pip install -r requirements.txt && pip install -e ".[development]")
     - ./ci/env/env_info.sh
     - pytest rllib_contrib/apex_ddpg/tests/
     - python rllib_contrib/apex_ddpg/examples/apex_ddpg_pendulum_v1.py --run-as-test
@@ -518,7 +514,7 @@
     - conda deactivate
     - conda create -n rllib_contrib python=3.8 -y
     - conda activate rllib_contrib
-    - (cd rllib_contrib/apex_dqn && pip install -r requirements.txt && pip install -e ".[development"])
+    - (cd rllib_contrib/apex_dqn && pip install -r requirements.txt && pip install -e ".[development]")
     - ./ci/env/env_info.sh
     - pytest rllib_contrib/apex_dqn/tests/
     - python rllib_contrib/apex_dqn/examples/apex_dqn_cartpole_v1.py --run-as-test
@@ -530,7 +526,7 @@
     - conda deactivate
     - conda create -n rllib_contrib python=3.8 -y
     - conda activate rllib_contrib
-    - (cd rllib_contrib/ddpg && pip install -r requirements.txt && pip install -e ".[development"])
+    - (cd rllib_contrib/ddpg && pip install -r requirements.txt && pip install -e ".[development]")
     - ./ci/env/env_info.sh
     - pytest rllib_contrib/ddpg/tests/
     - python rllib_contrib/ddpg/examples/ddpg_pendulum_v1.py --run-as-test
@@ -542,7 +538,7 @@
     - conda deactivate
     - conda create -n rllib_contrib python=3.8 -y
     - conda activate rllib_contrib
-    - (cd rllib_contrib/es && pip install -r requirements.txt && pip install -e .)
+    - (cd rllib_contrib/es && pip install -r requirements.txt && pip install -e ".[development]")
     - ./ci/env/env_info.sh
     - pytest rllib_contrib/es/tests/
     - python rllib_contrib/es/examples/es_cartpole_v1.py --run-as-test
@@ -561,7 +557,7 @@
     - mv mujoco210-linux-x86_64.tar.gz /root/.mujoco/.
     - (cd /root/.mujoco && tar -xf /root/.mujoco/mujoco210-linux-x86_64.tar.gz)
     - export LD_LIBRARY_PATH=$LD_LIBRARY_PATH:/root/.mujoco/mujoco210/bin
-    - (cd rllib_contrib/maml && pip install -r requirements.txt && pip install -e ".[development"])
+    - (cd rllib_contrib/maml && pip install -r requirements.txt && pip install -e ".[development]")
     - ./ci/env/env_info.sh
     - pytest rllib_contrib/maml/tests/test_maml.py
 
@@ -572,7 +568,7 @@
     - conda deactivate
     - conda create -n rllib_contrib python=3.8 -y
     - conda activate rllib_contrib
-    - (cd rllib_contrib/pg && pip install -r requirements.txt && pip install -e ".[development"])
+    - (cd rllib_contrib/pg && pip install -r requirements.txt && pip install -e ".[development]")
     - ./ci/env/env_info.sh
     - pytest rllib_contrib/pg/tests/
     - python rllib_contrib/pg/examples/pg_cartpole_v1.py --run-as-test
@@ -584,7 +580,7 @@
     - conda deactivate
     - conda create -n rllib_contrib python=3.8 -y
     - conda activate rllib_contrib
-    - (cd rllib_contrib/qmix && pip install -r requirements.txt && pip install -e ".[development"])
+    - (cd rllib_contrib/qmix && pip install -r requirements.txt && pip install -e ".[development]")
     - ./ci/env/env_info.sh
     - pytest rllib_contrib/qmix/tests/
     - python rllib_contrib/qmix/examples/qmix_two_step_game.py --run-as-test
@@ -596,7 +592,7 @@
     - conda deactivate
     - conda create -n rllib_contrib python=3.8 -y
     - conda activate rllib_contrib
-    - (cd rllib_contrib/r2d2 && pip install -r requirements.txt && pip install -e ".[development"])
+    - (cd rllib_contrib/r2d2 && pip install -r requirements.txt && pip install -e ".[development]")
     - ./ci/env/env_info.sh
     - pytest rllib_contrib/r2d2/tests/
     - python rllib_contrib/r2d2/examples/r2d2_stateless_cartpole.py --run-as-test
@@ -608,7 +604,7 @@
     - conda deactivate
     - conda create -n rllib_contrib python=3.8 -y
     - conda activate rllib_contrib
-    - (cd rllib_contrib/simple_q && pip install -r requirements.txt && pip install -e ".[development"])
+    - (cd rllib_contrib/simple_q && pip install -r requirements.txt && pip install -e ".[development]")
     - ./ci/env/env_info.sh
     - pytest rllib_contrib/simple_q/tests/
     - python rllib_contrib/simple_q/examples/simple_q_cartpole_v1.py --run-as-test
@@ -620,7 +616,7 @@
     - conda deactivate
     - conda create -n rllib_contrib python=3.8 -y
     - conda activate rllib_contrib
-    - (cd rllib_contrib/td3 && pip install -r requirements.txt && pip install -e ".[development"])
+    - (cd rllib_contrib/td3 && pip install -r requirements.txt && pip install -e ".[development]")
     - ./ci/env/env_info.sh
     - pytest rllib_contrib/td3/tests/
     - python rllib_contrib/td3/examples/td3_pendulum_v1.py --run-as-test