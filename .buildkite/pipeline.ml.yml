--- conflicted
+++ resolved
@@ -583,10 +583,7 @@
     - mv mujoco210-linux-x86_64.tar.gz /root/.mujoco/.
     - (cd /root/.mujoco && tar -xf /root/.mujoco/mujoco210-linux-x86_64.tar.gz)
     - export LD_LIBRARY_PATH=$LD_LIBRARY_PATH:/root/.mujoco/mujoco210/bin
-<<<<<<< HEAD
-=======
-
->>>>>>> 331c5b7e
+
     - (cd rllib_contrib/maml && pip install -r requirements.txt && pip install -e ".[development]")
     - ./ci/env/env_info.sh
     - pytest rllib_contrib/maml/tests/test_maml.py
@@ -647,11 +644,7 @@
     - python rllib_contrib/r2d2/examples/r2d2_stateless_cartpole.py --run-as-test
 
 - label: ":exploding_death_star: RLlib Contrib: SimpleQ Tests"
-<<<<<<< HEAD
-    - cleanup() { if [ "${BUILDKITE_PULL_REQUEST}" = "false" ]; then ./ci/build/upload_build_info.sh; fi }; trap cleanup EXIT
-=======
-    - (cd rllib_contrib/simple_q && pip install -r requirements.txt && pip install -e ".[development]")
->>>>>>> 331c5b7e
+    - cleanup() { if [ "${BUILDKITE_PULL_REQUEST}" = "false" ]; then ./ci/build/upload_build_info.sh; fi }; trap cleanup EXIT
     - conda deactivate
     - conda create -n rllib_contrib python=3.8 -y
     - conda activate rllib_contrib
@@ -667,11 +660,7 @@
     - conda deactivate
     - conda create -n rllib_contrib python=3.8 -y
     - conda activate rllib_contrib
-<<<<<<< HEAD
-    - (cd rllib_contrib/simple_q && pip install -r requirements.txt && pip install -e ".[development]")
-=======
     - (cd rllib_contrib/slate_q && pip install -r requirements.txt && pip install -e ".[development]")
->>>>>>> 331c5b7e
     - ./ci/env/env_info.sh
     - pytest rllib_contrib/slate_q/tests/
     - python rllib_contrib/slate_q/examples/recommender_system_with_recsim_and_slateq.py --run-as-test
