--- conflicted
+++ resolved
@@ -520,23 +520,25 @@
     - pytest rllib_contrib/apex_dqn/tests/
     - python rllib_contrib/apex_dqn/examples/apex_dqn_cartpole_v1.py --run-as-test
 
-<<<<<<< HEAD
 - label: ":exploding_death_star: RLlib Contrib: ARS Tests"
-=======
-- label: ":exploding_death_star: RLlib Contrib: Bandit Tests"
->>>>>>> d48717ab
-  conditions: ["NO_WHEELS_REQUIRED", "RAY_CI_RLLIB_CONTRIB_AFFECTED"]
-  commands:
-    - cleanup() { if [ "${BUILDKITE_PULL_REQUEST}" = "false" ]; then ./ci/build/upload_build_info.sh; fi }; trap cleanup EXIT
-    - conda deactivate
-    - conda create -n rllib_contrib python=3.8 -y
-    - conda activate rllib_contrib
-<<<<<<< HEAD
+  conditions: ["NO_WHEELS_REQUIRED", "RAY_CI_RLLIB_CONTRIB_AFFECTED"]
+  commands:
+    - cleanup() { if [ "${BUILDKITE_PULL_REQUEST}" = "false" ]; then ./ci/build/upload_build_info.sh; fi }; trap cleanup EXIT
+    - conda deactivate
+    - conda create -n rllib_contrib python=3.8 -y
+    - conda activate rllib_contrib
     - (cd rllib_contrib/ars && pip install -r requirements.txt && pip install -e ".[development"])
     - ./ci/env/env_info.sh
     - pytest rllib_contrib/ars/tests/
     - python rllib_contrib/ars/examples/ars_cartpole_v1.py --run-as-test
-=======
+
+- label: ":exploding_death_star: RLlib Contrib: Bandit Tests"
+  conditions: ["NO_WHEELS_REQUIRED", "RAY_CI_RLLIB_CONTRIB_AFFECTED"]
+  commands:
+    - cleanup() { if [ "${BUILDKITE_PULL_REQUEST}" = "false" ]; then ./ci/build/upload_build_info.sh; fi }; trap cleanup EXIT
+    - conda deactivate
+    - conda create -n rllib_contrib python=3.8 -y
+    - conda activate rllib_contrib
     - (cd rllib_contrib/bandit && pip install -r requirements.txt && pip install -e ".[development]")
     - ./ci/env/env_info.sh
     - pytest rllib_contrib/bandit/tests/
@@ -553,7 +555,6 @@
     - ./ci/env/env_info.sh
     - pytest rllib_contrib/crr/tests/
     - python rllib_contrib/crr/examples/crr_cartpole_v1.py --run-as-test
->>>>>>> d48717ab
 
 - label: ":exploding_death_star: RLlib Contrib: DDPG Tests"
   conditions: ["NO_WHEELS_REQUIRED", "RAY_CI_RLLIB_CONTRIB_AFFECTED"]
