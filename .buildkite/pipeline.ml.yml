--- conflicted
+++ resolved
@@ -502,7 +502,7 @@
   conditions: ["NO_WHEELS_REQUIRED", "RAY_CI_RLLIB_CONTRIB_AFFECTED"]
   commands:
     - cleanup() { if [ "${BUILDKITE_PULL_REQUEST}" = "false" ]; then ./ci/build/upload_build_info.sh; fi }; trap cleanup EXIT
-    - (cd rllib_contrib/apex_ddpg && pip install -r requirements.txt && pip install -e .)
+    - (cd rllib_contrib/apex_ddpg && pip install -r requirements.txt && pip install -e ".[development"])
     - ./ci/env/env_info.sh
     - pytest rllib_contrib/apex_ddpg/tests/
     - python rllib_contrib/apex_ddpg/examples/apex_ddpg_pendulum_v1.py --run-as-test
@@ -585,28 +585,26 @@
     - pytest rllib_contrib/r2d2/tests/
     - python rllib_contrib/r2d2/examples/r2d2_stateless_cartpole.py --run-as-test
 
-<<<<<<< HEAD
+- label: ":exploding_death_star: RLlib Contrib: SimpleQ Tests"
+    - (cd rllib_contrib/simple_q && pip install -r requirements.txt && pip install -e ".[development"])
+    - conda deactivate
+    - conda create -n rllib_contrib python=3.8 -y
+    - conda activate rllib_contrib
+    - ./ci/env/env_info.sh
+    - pytest rllib_contrib/simple_q/tests/
+    - python rllib_contrib/simple_q/examples/simple_q_cartpole_v1.py --run-as-test
+
 - label: ":exploding_death_star: RLlib Contrib: SlateQ Tests"
-=======
-- label: ":exploding_death_star: RLlib Contrib: SimpleQ Tests"
->>>>>>> 4f43c536
-  conditions: ["NO_WHEELS_REQUIRED", "RAY_CI_RLLIB_CONTRIB_AFFECTED"]
-  commands:
-    - cleanup() { if [ "${BUILDKITE_PULL_REQUEST}" = "false" ]; then ./ci/build/upload_build_info.sh; fi }; trap cleanup EXIT
-    - conda deactivate
-    - conda create -n rllib_contrib python=3.8 -y
-    - conda activate rllib_contrib
-<<<<<<< HEAD
+  conditions: ["NO_WHEELS_REQUIRED", "RAY_CI_RLLIB_CONTRIB_AFFECTED"]
+  commands:
+    - cleanup() { if [ "${BUILDKITE_PULL_REQUEST}" = "false" ]; then ./ci/build/upload_build_info.sh; fi }; trap cleanup EXIT
+    - conda deactivate
+    - conda create -n rllib_contrib python=3.8 -y
+    - conda activate rllib_contrib
     - (cd rllib_contrib/slate_q && pip install -r requirements.txt && pip install -e ".[development"])
     - ./ci/env/env_info.sh
     - pytest rllib_contrib/slate_q/tests/
     - python rllib_contrib/slate_q/examples/recommender_system_with_recsim_and_slateq.py --run-as-test
-=======
-    - (cd rllib_contrib/simple_q && pip install -r requirements.txt && pip install -e ".[development"])
-    - ./ci/env/env_info.sh
-    - pytest rllib_contrib/simple_q/tests/
-    - python rllib_contrib/simple_q/examples/simple_q_cartpole_v1.py --run-as-test
->>>>>>> 4f43c536
 
 - label: ":exploding_death_star: RLlib Contrib: TD3 Tests"
   conditions: ["NO_WHEELS_REQUIRED", "RAY_CI_RLLIB_CONTRIB_AFFECTED"]
