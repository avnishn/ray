#ci:group=ML tests

- label: ":airplane: AIR tests (ray/air)"
  conditions: ["NO_WHEELS_REQUIRED", "RAY_CI_ML_AFFECTED"]
  instance_size: large
  commands:
    - cleanup() { if [ "${BUILDKITE_PULL_REQUEST}" = "false" ]; then ./ci/build/upload_build_info.sh; fi }; trap cleanup EXIT
    - DATA_PROCESSING_TESTING=1 INSTALL_HOROVOD=1 ./ci/env/install-dependencies.sh
    - ./ci/env/env_info.sh
    - bazel test --config=ci $(./ci/run/bazel_export_options) --build_tests_only --test_tag_filters=-gpu,-hdfs
      python/ray/air/...
    - bazel test --config=ci $(./ci/run/bazel_export_options) --build_tests_only --test_tag_filters=ray_air 
      python/ray/data/...

- label: ":airplane: AIR/ML release smoke tests"
  conditions:
    [
        "NO_WHEELS_REQUIRED",
        "RAY_CI_RELEASE_TESTS_AFFECTED",
        "RAY_CI_ML_AFFECTED",
        "RAY_CI_PYTHON_AFFECTED",
    ]
  instance_size: large
  commands:
    - cleanup() { if [ "${BUILDKITE_PULL_REQUEST}" = "false" ]; then ./ci/build/upload_build_info.sh; fi }; trap cleanup EXIT
    - ./ci/env/env_info.sh
    - bazel test --config=ci $(./ci/run/bazel_export_options)
      --build_tests_only
      --test_tag_filters=team:ml
      release/...


- label: ":steam_locomotive: Train tests and examples"
  conditions: ["NO_WHEELS_REQUIRED", "RAY_CI_TRAIN_AFFECTED"]
  instance_size: large
  parallelism: 4
  commands:
    - cleanup() { if [ "${BUILDKITE_PULL_REQUEST}" = "false" ]; then ./ci/build/upload_build_info.sh; fi }; trap cleanup EXIT
    # Todo (krfricke): Move mosaicml to train-test-requirements.txt
    - pip install "mosaicml==0.12.1"
    - TRAIN_TESTING=1 DATA_PROCESSING_TESTING=1 INSTALL_HOROVOD=1 ./ci/env/install-dependencies.sh
    - ./ci/env/env_info.sh
    - ./ci/run/run_bazel_test_with_sharding.sh
      --config=ci $(./ci/run/bazel_export_options)
      --test_tag_filters=-gpu_only,-gpu,-minimal,-tune,-doctest,-needs_credentials
      python/ray/train/...

- label: ":steam_locomotive: :octopus: Train + Tune tests and examples"
  conditions: ["NO_WHEELS_REQUIRED", "RAY_CI_TRAIN_AFFECTED"]
  instance_size: medium
  commands:
    - cleanup() { if [ "${BUILDKITE_PULL_REQUEST}" = "false" ]; then ./ci/build/upload_build_info.sh; fi }; trap cleanup EXIT
    - TRAIN_TESTING=1 TUNE_TESTING=1 ./ci/env/install-dependencies.sh
    - ./ci/env/env_info.sh
    - bazel test --config=ci $(./ci/run/bazel_export_options) --build_tests_only --test_tag_filters=tune,-gpu_only,-ray_air,-gpu,-doctest,-needs_credentials python/ray/train/...

- label: ":train: :key: Train examples with authentication"
  conditions: ["NO_WHEELS_REQUIRED", "RAY_CI_TRAIN_AFFECTED", "RAY_CI_BRANCH_BUILD"]
  instance_size: medium
  commands:
    - if [[ "$BUILDKITE_PIPELINE_ID" != "0183465b-c6fb-479b-8577-4cfd743b545d" ]]; then exit 0; fi
    - trap ./ci/build/upload_build_info.sh EXIT
    - TRAIN_TESTING=1 ./ci/env/install-dependencies.sh
    - ./ci/env/env_info.sh
    - $(python ci/env/setup_credentials.py)
    - bazel test --config=ci $(./ci/run/bazel_export_options) --build_tests_only --test_tag_filters=needs_credentials 
      --test_env=WANDB_API_KEY --test_env=COMET_API_KEY
      python/ray/train/...

- label: ":brain: RLlib: Benchmarks (Torch 2.x)"
  conditions: ["NO_WHEELS_REQUIRED", "RAY_CI_RLLIB_AFFECTED"]
  instance_size: medium
  commands:
    - cleanup() { if [ "${BUILDKITE_PULL_REQUEST}" = "false" ]; then ./ci/build/upload_build_info.sh; fi }; trap cleanup EXIT
    - RLLIB_TESTING=1 ./ci/env/install-dependencies.sh
    - ./ci/env/env_info.sh
    # Install torch 2.x locally until we move to torch 2.x in the CI.
    - pip3 install torch torchvision torchaudio --index-url https://download.pytorch.org/whl/cu118
    - bazel test --config=ci $(./ci/run/bazel_export_options)
      --build_tests_only
      --test_tag_filters=torch_2.x_only_benchmark
      rllib/...

- label: ":brain: RLlib: Learning tests TF2-static-graph"
  conditions: ["NO_WHEELS_REQUIRED", "RAY_CI_RLLIB_AFFECTED"]
  parallelism: 3
  instance_size: large
  commands:
    - cleanup() { if [ "${BUILDKITE_PULL_REQUEST}" = "false" ]; then ./ci/build/upload_build_info.sh; fi }; trap cleanup EXIT
    - RLLIB_TESTING=1 ./ci/env/install-dependencies.sh
    - ./ci/env/env_info.sh
    - ./ci/run/run_bazel_test_with_sharding.sh --config=ci $(./ci/run/bazel_export_options)
      --build_tests_only
      --test_tag_filters=learning_tests_discrete,crashing_cartpole,stateless_cartpole,learning_tests_continuous,-fake_gpus,-torch_only,-tf2_only,-no_tf_static_graph
      --test_arg=--framework=tf rllib/...

- label: ":brain: RLlib: Learning tests TF2-eager-tracing"
  conditions: ["NO_WHEELS_REQUIRED", "RAY_CI_RLLIB_AFFECTED"]
  parallelism: 3
  instance_size: large
  commands:
    - cleanup() { if [ "${BUILDKITE_PULL_REQUEST}" = "false" ]; then ./ci/build/upload_build_info.sh; fi }; trap cleanup EXIT
    - RLLIB_TESTING=1 ./ci/env/install-dependencies.sh
    - ./ci/env/env_info.sh
    - ./ci/run/run_bazel_test_with_sharding.sh --config=ci $(./ci/run/bazel_export_options)
      --build_tests_only
      --test_tag_filters=learning_tests_discrete,learning_tests_continuous,crashing_cartpole,stateless_cartpole,-fake_gpus,-torch_only,-multi_gpu,-no_tf_eager_tracing
      --test_arg=--framework=tf2 rllib/...

- label: ":brain: RLlib: Learning tests PyTorch"
  conditions: ["NO_WHEELS_REQUIRED", "RAY_CI_RLLIB_AFFECTED"]
  parallelism: 3
  instance_size: large
  commands:
    - cleanup() { if [ "${BUILDKITE_PULL_REQUEST}" = "false" ]; then ./ci/build/upload_build_info.sh; fi }; trap cleanup EXIT
    - RLLIB_TESTING=1 ./ci/env/install-dependencies.sh
    - ./ci/env/env_info.sh
    - ./ci/run/run_bazel_test_with_sharding.sh --config=ci $(./ci/run/bazel_export_options)
      --build_tests_only
      --test_tag_filters=learning_tests_discrete,crashing_cartpole,stateless_cartpole,learning_tests_continuous,-fake_gpus,-tf_only,-tf2_only,-multi_gpu
      --test_arg=--framework=torch rllib/...

- label: ":brain: RLlib: Learning tests w/ 2 fake GPUs TF2-static-graph"
  conditions: ["NO_WHEELS_REQUIRED", "RAY_CI_RLLIB_DIRECTLY_AFFECTED"]
  instance_size: medium
  commands:
    - cleanup() { if [ "${BUILDKITE_PULL_REQUEST}" = "false" ]; then ./ci/build/upload_build_info.sh; fi }; trap cleanup EXIT
    - RLLIB_TESTING=1 ./ci/env/install-dependencies.sh
    - ./ci/env/env_info.sh
    - bazel test --config=ci $(./ci/run/bazel_export_options)
      --build_tests_only
      --test_tag_filters=fake_gpus,-torch_only,-tf2_only,-no_tf_static_graph,-multi_gpu
      --test_arg=--framework=tf
      rllib/...

# TODO: (sven) tf2 (eager) multi-GPU
- label: ":brain: RLlib: Learning tests w/ 2 fake GPUs PyTorch"
  conditions: ["NO_WHEELS_REQUIRED", "RAY_CI_RLLIB_DIRECTLY_AFFECTED"]
  instance_size: medium
  commands:
    - cleanup() { if [ "${BUILDKITE_PULL_REQUEST}" = "false" ]; then ./ci/build/upload_build_info.sh; fi }; trap cleanup EXIT
    - RLLIB_TESTING=1 ./ci/env/install-dependencies.sh
    - ./ci/env/env_info.sh
    - bazel test --config=ci $(./ci/run/bazel_export_options)
      --build_tests_only
      --test_tag_filters=fake_gpus,-tf_only,-tf2_only,-multi_gpu
      --test_arg=--framework=torch
      rllib/...

- label: ":brain: RLlib: Memory leak tests TF2-eager-tracing"
  conditions: ["NO_WHEELS_REQUIRED", "RAY_CI_RLLIB_AFFECTED"]
  instance_size: medium
  commands:
    - cleanup() { if [ "${BUILDKITE_PULL_REQUEST}" = "false" ]; then ./ci/build/upload_build_info.sh; fi }; trap cleanup EXIT
    - RLLIB_TESTING=1 ./ci/env/install-dependencies.sh
    - ./ci/env/env_info.sh
    - bazel test --config=ci $(./ci/run/bazel_export_options)
      --build_tests_only
      --test_tag_filters=memory_leak_tests,-flaky
      --test_arg=--framework=tf2
      rllib/...

- label: ":brain: RLlib: Memory leak tests PyTorch"
  conditions: ["NO_WHEELS_REQUIRED", "RAY_CI_RLLIB_AFFECTED"]
  instance_size: medium
  commands:
    - cleanup() { if [ "${BUILDKITE_PULL_REQUEST}" = "false" ]; then ./ci/build/upload_build_info.sh; fi }; trap cleanup EXIT
    - RLLIB_TESTING=1 ./ci/env/install-dependencies.sh
    - ./ci/env/env_info.sh
    - bazel test --config=ci $(./ci/run/bazel_export_options)
      --build_tests_only
      --test_tag_filters=memory_leak_tests,-flaky
      --test_arg=--framework=torch
      rllib/...

- label: ":brain: RLlib: Learning tests Pytorch (With Ray Data)"
  conditions: ["NO_WHEELS_REQUIRED", "RAY_CI_DATA_AFFECTED"]
  instance_size: large
  commands:
    # skip on master because we are running these test under all RLlib suites anyw/ay
    - if [ "$BUILDKITE_PULL_REQUEST" = "false" ]; then exit 0; fi
    - cleanup() { if [ "${BUILDKITE_PULL_REQUEST}" = "false" ]; then ./ci/build/upload_build_info.sh; fi }; trap cleanup EXIT
    - RLLIB_TESTING=1 ./ci/env/install-dependencies.sh
    - ./ci/env/env_info.sh
    - bazel test --config=ci $(./ci/run/bazel_export_options)
      --build_tests_only
      --test_tag_filters=learning_tests_with_ray_data,-multi_gpu,-gpu,-tf_only,-tf2_only
      --test_arg=--framework=torch
      rllib/...


- label: ":brain: RLlib: Learning tests TF2 (With Ray Data)"
  conditions: ["NO_WHEELS_REQUIRED", "RAY_CI_DATA_AFFECTED"]
  instance_size: large
  commands:
    # skip on master because we are running these test under all RLlib suites anyw/ay
    - if [ "$BUILDKITE_PULL_REQUEST" = "false" ]; then exit 0; fi
    - cleanup() { if [ "${BUILDKITE_PULL_REQUEST}" = "false" ]; then ./ci/build/upload_build_info.sh; fi }; trap cleanup EXIT
    - RLLIB_TESTING=1 ./ci/env/install-dependencies.sh
    - ./ci/env/env_info.sh
    - bazel test --config=ci $(./ci/run/bazel_export_options)
      --build_tests_only
      --test_tag_filters=learning_tests_with_ray_data,-multi_gpu,-gpu,-torch_only
      --test_arg=--framework=tf2
      rllib/...

- label: ":brain: RLlib: Unit-tests (With Ray Data)"
  conditions: ["NO_WHEELS_REQUIRED", "RAY_CI_DATA_AFFECTED"]
  instance_size: large
  commands:
    # skip on master because we are running these test under all RLlib suites anyw/ay
    - if [ "$BUILDKITE_PULL_REQUEST" = "false" ]; then exit 0; fi
    - cleanup() { if [ "${BUILDKITE_PULL_REQUEST}" = "false" ]; then ./ci/build/upload_build_info.sh; fi }; trap cleanup EXIT
    - RLLIB_TESTING=1 ./ci/env/install-dependencies.sh
    - ./ci/env/env_info.sh
    - bazel test --config=ci $(./ci/run/bazel_export_options)
      --build_tests_only
      --test_tag_filters=ray_data,-learning_tests_with_ray_data,-multi_gpu,-gpu
      rllib/...

- label: ":brain: RLlib: Algorithm, Model and other tests"
  conditions: ["NO_WHEELS_REQUIRED", "RAY_CI_RLLIB_DIRECTLY_AFFECTED"]
  parallelism: 4
  instance_size: large
  commands:
    - cleanup() { if [ "${BUILDKITE_PULL_REQUEST}" = "false" ]; then ./ci/build/upload_build_info.sh; fi }; trap cleanup EXIT
    - RLLIB_TESTING=1 ./ci/env/install-dependencies.sh
    - ./ci/env/env_info.sh
    - ./ci/run/run_bazel_test_with_sharding.sh --config=ci $(./ci/run/bazel_export_options)
      --build_tests_only
      --test_tag_filters=-learning_tests,-memory_leak_tests,-examples,-tests_dir,-documentation,-multi_gpu,-no_cpu,-torch_2.x_only_benchmark
      --test_env=RAY_USE_MULTIPROCESSING_CPU_COUNT=1 
      rllib/...

- label: ":brain: RLlib: RLModule tests"
  conditions: ["NO_WHEELS_REQUIRED", "RAY_CI_RLLIB_DIRECTLY_AFFECTED"]
  parallelism: 4
  instance_size: large
  commands:
    - cleanup() { if [ "${BUILDKITE_PULL_REQUEST}" = "false" ]; then ./ci/build/upload_build_info.sh; fi }; trap cleanup EXIT
    - RLLIB_TESTING=1 ./ci/env/install-dependencies.sh
    - ./ci/env/env_info.sh
    - ./ci/run/run_bazel_test_with_sharding.sh --config=ci $(./ci/run/bazel_export_options)
      --build_tests_only
      --test_tag_filters=rlm
      --test_env=RLLIB_ENABLE_RL_MODULE=1
      --test_env=RAY_USE_MULTIPROCESSING_CPU_COUNT=1 rllib/...

- label: ":brain: RLlib: Examples"
  conditions: ["NO_WHEELS_REQUIRED", "RAY_CI_RLLIB_AFFECTED"]
  parallelism: 5
  instance_size: large
  commands:
    - cleanup() { if [ "${BUILDKITE_PULL_REQUEST}" = "false" ]; then ./ci/build/upload_build_info.sh; fi }; trap cleanup EXIT
    - RLLIB_TESTING=1 ./ci/env/install-dependencies.sh
    - ./ci/env/env_info.sh
    - ./ci/run/run_bazel_test_with_sharding.sh --config=ci $(./ci/run/bazel_export_options) --build_tests_only
      --test_tag_filters=examples,-multi_gpu,-gpu --test_env=RAY_USE_MULTIPROCESSING_CPU_COUNT=1
      rllib/...

- label: ":brain: RLlib: tests/ dir"
  conditions: ["NO_WHEELS_REQUIRED", "RAY_CI_RLLIB_DIRECTLY_AFFECTED"]
  parallelism: 2
  instance_size: large
  commands:
    - cleanup() { if [ "${BUILDKITE_PULL_REQUEST}" = "false" ]; then ./ci/build/upload_build_info.sh; fi }; trap cleanup EXIT
    - RLLIB_TESTING=1 ./ci/env/install-dependencies.sh
    - ./ci/env/env_info.sh
    - ./ci/run/run_bazel_test_with_sharding.sh --config=ci $(./ci/run/bazel_export_options) --build_tests_only
      --test_tag_filters=tests_dir,-multi_gpu --test_env=RAY_USE_MULTIPROCESSING_CPU_COUNT=1
      rllib/...

- label: ":brain: RLlib: Documentation code/examples"
  conditions: ["NO_WHEELS_REQUIRED", "RAY_CI_RLLIB_DIRECTLY_AFFECTED"]
  instance_size: medium
  commands:
    - cleanup() { if [ "${BUILDKITE_PULL_REQUEST}" = "false" ]; then ./ci/build/upload_build_info.sh; fi }; trap cleanup EXIT
    - RLLIB_TESTING=1 ./ci/env/install-dependencies.sh
    - ./ci/env/env_info.sh
    - bazel test --config=ci $(./ci/run/bazel_export_options) --build_tests_only
      --test_tag_filters=documentation --test_env=RAY_USE_MULTIPROCESSING_CPU_COUNT=1
      rllib/...

- label: ":octopus: Tune tests and examples (small)"
  conditions: ["NO_WHEELS_REQUIRED", "RAY_CI_TUNE_AFFECTED"]
  instance_size: small
  parallelism: 3
  commands:
    - cleanup() { if [ "${BUILDKITE_PULL_REQUEST}" = "false" ]; then ./ci/build/upload_build_info.sh; fi }; trap cleanup EXIT
    - TUNE_TESTING=1 ./ci/env/install-dependencies.sh
    - ./ci/env/env_info.sh
    - ./ci/run/run_bazel_test_with_sharding.sh
      --config=ci $(./ci/run/bazel_export_options) --build_tests_only
      --test_tag_filters=-medium_instance,-soft_imports,-gpu_only,-rllib,-multinode
      python/ray/tune/...

- label: ":octopus: Tune tests and examples (medium)"
  conditions: ["NO_WHEELS_REQUIRED", "RAY_CI_TUNE_AFFECTED"]
  instance_size: medium
  commands:
    - cleanup() { if [ "${BUILDKITE_PULL_REQUEST}" = "false" ]; then ./ci/build/upload_build_info.sh; fi }; trap cleanup EXIT
    - TUNE_TESTING=1 DATA_PROCESSING_TESTING=1 ./ci/env/install-dependencies.sh
    - ./ci/env/env_info.sh
    - bazel test --config=ci $(./ci/run/bazel_export_options) --build_tests_only
      --test_tag_filters=medium_instance,-soft_imports,-gpu_only,-rllib,-multinode
      python/ray/tune/...

- label: ":octopus: :spiral_note_pad: New output: Tune tests and examples (small)"
  conditions: ["NO_WHEELS_REQUIRED", "RAY_CI_TUNE_AFFECTED"]
  instance_size: small
  parallelism: 3
  commands:
    - cleanup() { if [ "${BUILDKITE_PULL_REQUEST}" = "false" ]; then ./ci/build/upload_build_info.sh; fi }; trap cleanup EXIT
    - TUNE_TESTING=1 ./ci/env/install-dependencies.sh
    - ./ci/env/env_info.sh
    - ./ci/run/run_bazel_test_with_sharding.sh
      --config=ci $(./ci/run/bazel_export_options) --build_tests_only
      --test_tag_filters=-medium_instance,-soft_imports,-gpu_only,-rllib,-multinode
      --test_env=AIR_VERBOSITY=1
      python/ray/tune/...

- label: ":octopus: :spiral_note_pad: New output: Tune tests and examples (medium)"
  conditions: ["NO_WHEELS_REQUIRED", "RAY_CI_TUNE_AFFECTED"]
  instance_size: medium
  commands:
    - cleanup() { if [ "${BUILDKITE_PULL_REQUEST}" = "false" ]; then ./ci/build/upload_build_info.sh; fi }; trap cleanup EXIT
    - TUNE_TESTING=1 DATA_PROCESSING_TESTING=1 ./ci/env/install-dependencies.sh
    - ./ci/env/env_info.sh
    - bazel test --config=ci $(./ci/run/bazel_export_options) --build_tests_only
      --test_tag_filters=medium_instance,-soft_imports,-gpu_only,-rllib,-multinode
      --test_env=AIR_VERBOSITY=1
      python/ray/tune/...


- label: ":octopus: :brain: Tune tests and examples {using RLlib}"
  conditions: ["NO_WHEELS_REQUIRED", "RAY_CI_TUNE_AFFECTED", "RAY_CI_RLLIB_AFFECTED"]
  instance_size: large
  commands:
    - cleanup() { if [ "${BUILDKITE_PULL_REQUEST}" = "false" ]; then ./ci/build/upload_build_info.sh; fi }; trap cleanup EXIT
    - TUNE_TESTING=1 ./ci/env/install-dependencies.sh
    - ./ci/env/env_info.sh
    - bazel test --config=ci $(./ci/run/bazel_export_options) --build_tests_only --test_tag_filters=-gpu_only,rllib
      python/ray/tune/...

- label: ":octopus: ML library integrations tests and examples."
  conditions: ["NO_WHEELS_REQUIRED", "RAY_CI_TUNE_AFFECTED"]
  instance_size: small
  commands:
    - cleanup() { if [ "${BUILDKITE_PULL_REQUEST}" = "false" ]; then ./ci/build/upload_build_info.sh; fi }; trap cleanup EXIT
    - TUNE_TESTING=1 INSTALL_HOROVOD=1 ./ci/env/install-dependencies.sh
    - ./ci/env/env_info.sh
    - bazel test --config=ci $(./ci/run/bazel_export_options) --build_tests_only 
      python/ray/tests/xgboost/...
    - bazel test --config=ci $(./ci/run/bazel_export_options) --build_tests_only 
      python/ray/tests/horovod/...


# TODO(amogkam): Re-enable Ludwig tests after Ludwig supports Ray 2.0
#- label: ":octopus: Ludwig tests and examples. Python 3.7"
#  conditions: ["NO_WHEELS_REQUIRED", "RAY_CI_TUNE_AFFECTED"]
#  commands:
#    - cleanup() { if [ "${BUILDKITE_PULL_REQUEST}" = "false" ]; then ./ci/build/upload_build_info.sh; fi }; trap cleanup EXIT
#    - INSTALL_LUDWIG=1 INSTALL_HOROVOD=1 ./ci/env/install-dependencies.sh
#    - bazel test --config=ci $(./ci/run/bazel_export_options) --build_tests_only python/ray/tests/ludwig/...

- label: ":tropical_fish: ML Libraries w/ Ray Client Examples (Python 3.7)."
  conditions: ["NO_WHEELS_REQUIRED", "RAY_CI_TUNE_AFFECTED"]
  instance_size: medium
  commands:
    - cleanup() { if [ "${BUILDKITE_PULL_REQUEST}" = "false" ]; then ./ci/build/upload_build_info.sh; fi }; trap cleanup EXIT
    - TUNE_TESTING=1 DATA_PROCESSING_TESTING=1 INSTALL_HOROVOD=1 ./ci/env/install-dependencies.sh
    - ./ci/env/env_info.sh
    - bazel test --config=ci $(./ci/run/bazel_export_options) --build_tests_only --test_tag_filters=client --test_env=RAY_CLIENT_MODE=1 python/ray/util/dask/...
    - bazel test --config=ci $(./ci/run/bazel_export_options) --build_tests_only
      --test_env=RAY_AIR_NEW_PERSISTENCE_MODE=1
      --test_tag_filters=client
      python/ray/tune/...

- label: ":potable_water: Dataset library integrations tests and examples"
  conditions: ["NO_WHEELS_REQUIRED", "RAY_CI_PYTHON_AFFECTED"]
  instance_size: medium
  commands:
    - cleanup() { if [ "${BUILDKITE_PULL_REQUEST}" = "false" ]; then ./ci/build/upload_build_info.sh; fi }; trap cleanup EXIT
    - DATA_PROCESSING_TESTING=1 ./ci/env/install-dependencies.sh
    - ./ci/env/env_info.sh
     - bazel test --config=ci $(./ci/run/bazel_export_options) --build_tests_only python/ray/tests/modin/...
    # Dask tests and examples.
    - bazel test --config=ci $(./ci/run/bazel_export_options) --build_tests_only --test_tag_filters=-client python/ray/util/dask/...

- label: ":potable_water: Dataset datasource integration tests"
  conditions: ["NO_WHEELS_REQUIRED", "RAY_CI_PYTHON_AFFECTED", "RAY_CI_DATA_AFFECTED"]
  commands:
    - cleanup() { if [ "${BUILDKITE_PULL_REQUEST}" = "false" ]; then ./ci/build/upload_build_info.sh; fi }; trap cleanup EXIT
    - ./ci/env/install-java.sh
    # TODO(scottjlee): upgrade ARROW_VERSION to 12.* and ARROW_MONGO_VERSION to 1.0.*
    - DATA_PROCESSING_TESTING=1 ARROW_VERSION=9.* ARROW_MONGO_VERSION=0.5.* ./ci/env/install-dependencies.sh
    - ./ci/env/env_info.sh
    - sudo apt-get purge -y mongodb*
    - sudo apt-get install -y mongodb
    - sudo rm -rf /var/lib/mongodb/mongod.lock
    - sudo service mongodb start
    - bazel test --config=ci $(./ci/run/bazel_export_options) --build_tests_only --test_tag_filters=data_integration,-doctest python/ray/data/...
    - sudo service mongodb stop
    - sudo apt-get purge -y mongodb*

- label: "Workflow tests"
  conditions: ["RAY_CI_PYTHON_AFFECTED", "RAY_CI_WORKFLOW_AFFECTED"]
  instance_size: medium
  commands:
    - cleanup() { if [ "${BUILDKITE_PULL_REQUEST}" = "false" ]; then ./ci/build/upload_build_info.sh; fi }; trap cleanup EXIT
    - DATA_PROCESSING_TESTING=1 ./ci/env/install-dependencies.sh
    - ./ci/env/env_info.sh
    - bazel test --config=ci $(./ci/run/bazel_export_options) --build_tests_only python/ray/workflow/...

- label: ":book: Doc tests and examples (excluding Ray AIR examples)"
  # Todo: check if we can modify the examples to use Ray with fewer CPUs.
  conditions:
    ["RAY_CI_PYTHON_AFFECTED", "RAY_CI_TUNE_AFFECTED", "RAY_CI_DOC_AFFECTED", "RAY_CI_SERVE_AFFECTED", "RAY_CI_ML_AFFECTED"]
  instance_size: large
  commands:
    - cleanup() { if [ "${BUILDKITE_PULL_REQUEST}" = "false" ]; then ./ci/build/upload_build_info.sh; fi }; trap cleanup EXIT
    - DOC_TESTING=1 INSTALL_HOROVOD=1 ./ci/env/install-dependencies.sh
    # TODO (shrekris-anyscale): Remove transformers after core transformer
    # requirement is upgraded
    # TODO(scottjlee): Move datasets to train/data-test-requirements.txt 
    # (see https://github.com/ray-project/ray/pull/38432/)
    - pip install "transformers==4.30.2" "datasets==2.14.0"
    - ./ci/env/env_info.sh
    - bazel test --config=ci $(./ci/run/bazel_export_options) --build_tests_only
      --test_tag_filters=-timeseries_libs,-external,-ray_air,-gpu,-post_wheel_build,-doctest,-datasets_train,-highly_parallel
      doc/...

- label: ":book: Doc tests and examples with time series libraries"
  conditions:
    ["RAY_CI_PYTHON_AFFECTED", "RAY_CI_TUNE_AFFECTED", "RAY_CI_DOC_AFFECTED", "RAY_CI_SERVE_AFFECTED", "RAY_CI_ML_AFFECTED"]
  instance_size: small
  commands:
    - cleanup() { if [ "${BUILDKITE_PULL_REQUEST}" = "false" ]; then ./ci/build/upload_build_info.sh; fi }; trap cleanup EXIT
    - DOC_TESTING=1 INSTALL_TIMESERIES_LIBS=1 ./ci/env/install-dependencies.sh
    - ./ci/env/env_info.sh
    - bazel test --config=ci $(./ci/run/bazel_export_options) --build_tests_only --test_tag_filters=timeseries_libs,-external,-gpu,-post_wheel_build,-doctest doc/...

- label: ":book: :airplane: Ray AIR examples"
  # Todo: check if this could be a medium test. Last time it failed because of dependency issues.
  conditions:
    ["RAY_CI_PYTHON_AFFECTED", "RAY_CI_TUNE_AFFECTED", "RAY_CI_DOC_AFFECTED", "RAY_CI_SERVE_AFFECTED", "RAY_CI_ML_AFFECTED"]
  instance_size: large
  commands:
    - cleanup() { if [ "${BUILDKITE_PULL_REQUEST}" = "false" ]; then ./ci/build/upload_build_info.sh; fi }; trap cleanup EXIT
    - DOC_TESTING=1 ./ci/env/install-dependencies.sh
    - ./ci/env/env_info.sh
    - bazel test --config=ci $(./ci/run/bazel_export_options) --build_tests_only --test_tag_filters=ray_air,-external,-timeseries_libs,-gpu,-post_wheel_build,-doctest 
      doc/...

- label: ":book: Doc examples for external code "
  conditions: ["RAY_CI_PYTHON_AFFECTED", "RAY_CI_TUNE_AFFECTED", "RAY_CI_DOC_AFFECTED", "RAY_CI_SERVE_AFFECTED", "RAY_CI_ML_AFFECTED"]
  instance_size: large
  commands:
    - cleanup() { if [ "${BUILDKITE_PULL_REQUEST}" = "false" ]; then ./ci/build/upload_build_info.sh; fi }; trap cleanup EXIT
    - DOC_TESTING=1 ./ci/env/install-dependencies.sh
    - ./ci/env/env_info.sh
    - bazel test --config=ci $(./ci/run/bazel_export_options) --build_tests_only --test_tag_filters=external,-timeseries_libs,-gpu,-post_wheel_build,-doctest 
      doc/...


- label: ":exploding_death_star: RLlib Contrib: A2C Tests"
  conditions: ["NO_WHEELS_REQUIRED", "RAY_CI_RLLIB_CONTRIB_AFFECTED"]
  commands:
    - cleanup() { if [ "${BUILDKITE_PULL_REQUEST}" = "false" ]; then ./ci/build/upload_build_info.sh; fi }; trap cleanup EXIT
    - conda deactivate
    - conda create -n rllib_contrib python=3.8 -y
    - conda activate rllib_contrib
    - (cd rllib_contrib/a2c && pip install -r requirements.txt && pip install -e ".[development"])
    - ./ci/env/env_info.sh
    - pytest rllib_contrib/a2c/tests/
    - python rllib_contrib/a2c/examples/a2c_cartpole_v1.py --run-as-test

- label: ":exploding_death_star: RLlib Contrib: A3C Tests"
  conditions: ["NO_WHEELS_REQUIRED", "RAY_CI_RLLIB_CONTRIB_AFFECTED"]
  commands:
    - cleanup() { if [ "${BUILDKITE_PULL_REQUEST}" = "false" ]; then ./ci/build/upload_build_info.sh; fi }; trap cleanup EXIT
    - conda deactivate
    - conda create -n rllib_contrib python=3.8 -y
    - conda activate rllib_contrib
    - (cd rllib_contrib/a3c && pip install -r requirements.txt && pip install -e ".[development"])
    - ./ci/env/env_info.sh
    - pytest rllib_contrib/a3c/tests/test_a3c.py

- label: ":exploding_death_star: RLlib Contrib: Alpha Star Tests"
  conditions: ["NO_WHEELS_REQUIRED", "RAY_CI_RLLIB_CONTRIB_AFFECTED"]
  commands:
    - cleanup() { if [ "${BUILDKITE_PULL_REQUEST}" = "false" ]; then ./ci/build/upload_build_info.sh; fi }; trap cleanup EXIT
    - (cd rllib_contrib/alpha_star && pip install -r requirements.txt && pip install -e .)
    - ./ci/env/env_info.sh
    - pytest rllib_contrib/alpha_star/tests/
    - python rllib_contrib/alpha_star/examples/multi-agent-cartpole-alpha-star.py --run-as-test

- label: ":exploding_death_star: RLlib Contrib: APEX DQN Tests"
  conditions: ["NO_WHEELS_REQUIRED", "RAY_CI_RLLIB_CONTRIB_AFFECTED"]
  commands:
    - cleanup() { if [ "${BUILDKITE_PULL_REQUEST}" = "false" ]; then ./ci/build/upload_build_info.sh; fi }; trap cleanup EXIT
    - conda deactivate
    - conda create -n rllib_contrib python=3.8 -y
    - conda activate rllib_contrib
    - (cd rllib_contrib/apex_dqn && pip install -r requirements.txt && pip install -e ".[development"])
    - ./ci/env/env_info.sh
    - pytest rllib_contrib/apex_dqn/tests/
    - python rllib_contrib/apex_dqn/examples/apex_dqn_cartpole_v1.py --run-as-test
    
- label: ":exploding_death_star: RLlib Contrib: DDPG Tests"
  conditions: ["NO_WHEELS_REQUIRED", "RAY_CI_RLLIB_CONTRIB_AFFECTED"]
  commands:
    - cleanup() { if [ "${BUILDKITE_PULL_REQUEST}" = "false" ]; then ./ci/build/upload_build_info.sh; fi }; trap cleanup EXIT
    - conda deactivate
    - conda create -n rllib_contrib python=3.8 -y
    - conda activate rllib_contrib
    - (cd rllib_contrib/ddpg && pip install -r requirements.txt && pip install -e ".[development"])
    - ./ci/env/env_info.sh
    - pytest rllib_contrib/ddpg/tests/
    - python rllib_contrib/ddpg/examples/ddpg_pendulum_v1.py --run-as-test

- label: ":exploding_death_star: RLlib Contrib: MAML Tests"
  conditions: ["NO_WHEELS_REQUIRED", "RAY_CI_RLLIB_CONTRIB_AFFECTED"]
  commands:
    - cleanup() { if [ "${BUILDKITE_PULL_REQUEST}" = "false" ]; then ./ci/build/upload_build_info.sh; fi }; trap cleanup EXIT

    # Install mujoco necessary for the testing environments
    - conda deactivate
    - conda create -n rllib_contrib python=3.8 -y
    - conda activate rllib_contrib
    - sudo apt install libosmesa6-dev libgl1-mesa-glx libglfw3 patchelf -y
    - [ ! -d "/root/.mujoco" ] && mkdir -p /root/.mujoco && wget https://mujoco.org/download/mujoco210-linux-x86_64.tar.gz \
      && mv mujoco210-linux-x86_64.tar.gz /root/.mujoco/. && \
      (cd /root/.mujoco && tar -xf /root/.mujoco/mujoco210-linux-x86_64.tar.gz)
    - export LD_LIBRARY_PATH=$LD_LIBRARY_PATH:/root/.mujoco/mujoco210/bin
    - (cd rllib_contrib/maml && pip install -r requirements.txt && pip install -e ".[development"])
    - ./ci/env/env_info.sh
    - pytest rllib_contrib/maml/tests/test_maml.py

- label: ":exploding_death_star: RLlib Contrib: R2D2 Tests"
  conditions: ["NO_WHEELS_REQUIRED", "RAY_CI_RLLIB_CONTRIB_AFFECTED"]
  commands:
    - cleanup() { if [ "${BUILDKITE_PULL_REQUEST}" = "false" ]; then ./ci/build/upload_build_info.sh; fi }; trap cleanup EXIT
    - conda deactivate
    - conda create -n rllib_contrib python=3.8 -y
    - conda activate rllib_contrib
    - (cd rllib_contrib/r2d2 && pip install -r requirements.txt && pip install -e ".[development"])
    - ./ci/env/env_info.sh
<<<<<<< HEAD
    - pytest rllib_contrib/maml/tests/test_maml.py

- label: ":exploding_death_star: RLlib Contrib: Bandit Tests"
  conditions: ["NO_WHEELS_REQUIRED", "RAY_CI_RLLIB_CONTRIB_AFFECTED"]
  commands:
    - cleanup() { if [ "${BUILDKITE_PULL_REQUEST}" = "false" ]; then ./ci/build/upload_build_info.sh; fi }; trap cleanup EXIT
    - (cd rllib_contrib/bandit && pip install -r requirements.txt && pip install -e .)
    - ./ci/env/env_info.sh
    - pytest rllib_contrib/bandit/tests/
    - python rllib_contrib/bandit/examples/bandit_linucb_interest_evolution_recsim.py --run-as-test
=======
    - pytest rllib_contrib/r2d2/tests/
    - python rllib_contrib/r2d2/examples/r2d2_stateless_cartpole.py --run-as-test
>>>>>>> 67593a91
<|MERGE_RESOLUTION|>--- conflicted
+++ resolved
@@ -490,6 +490,9 @@
   conditions: ["NO_WHEELS_REQUIRED", "RAY_CI_RLLIB_CONTRIB_AFFECTED"]
   commands:
     - cleanup() { if [ "${BUILDKITE_PULL_REQUEST}" = "false" ]; then ./ci/build/upload_build_info.sh; fi }; trap cleanup EXIT
+    - conda deactivate
+    - conda create -n rllib_contrib python=3.8 -y
+    - conda activate rllib_contrib
     - (cd rllib_contrib/alpha_star && pip install -r requirements.txt && pip install -e .)
     - ./ci/env/env_info.sh
     - pytest rllib_contrib/alpha_star/tests/
@@ -506,7 +509,19 @@
     - ./ci/env/env_info.sh
     - pytest rllib_contrib/apex_dqn/tests/
     - python rllib_contrib/apex_dqn/examples/apex_dqn_cartpole_v1.py --run-as-test
-    
+
+- label: ":exploding_death_star: RLlib Contrib: Bandit Tests"
+  conditions: ["NO_WHEELS_REQUIRED", "RAY_CI_RLLIB_CONTRIB_AFFECTED"]
+  commands:
+    - cleanup() { if [ "${BUILDKITE_PULL_REQUEST}" = "false" ]; then ./ci/build/upload_build_info.sh; fi }; trap cleanup EXIT
+    - conda deactivate
+    - conda create -n rllib_contrib python=3.8 -y
+    - conda activate rllib_contrib
+    - (cd rllib_contrib/bandit && pip install -r requirements.txt && pip install -e .)
+    - ./ci/env/env_info.sh
+    - pytest rllib_contrib/bandit/tests/
+    - python rllib_contrib/bandit/examples/bandit_linucb_interest_evolution_recsim.py --run-as-test
+
 - label: ":exploding_death_star: RLlib Contrib: DDPG Tests"
   conditions: ["NO_WHEELS_REQUIRED", "RAY_CI_RLLIB_CONTRIB_AFFECTED"]
   commands:
@@ -546,18 +561,5 @@
     - conda activate rllib_contrib
     - (cd rllib_contrib/r2d2 && pip install -r requirements.txt && pip install -e ".[development"])
     - ./ci/env/env_info.sh
-<<<<<<< HEAD
-    - pytest rllib_contrib/maml/tests/test_maml.py
-
-- label: ":exploding_death_star: RLlib Contrib: Bandit Tests"
-  conditions: ["NO_WHEELS_REQUIRED", "RAY_CI_RLLIB_CONTRIB_AFFECTED"]
-  commands:
-    - cleanup() { if [ "${BUILDKITE_PULL_REQUEST}" = "false" ]; then ./ci/build/upload_build_info.sh; fi }; trap cleanup EXIT
-    - (cd rllib_contrib/bandit && pip install -r requirements.txt && pip install -e .)
-    - ./ci/env/env_info.sh
-    - pytest rllib_contrib/bandit/tests/
-    - python rllib_contrib/bandit/examples/bandit_linucb_interest_evolution_recsim.py --run-as-test
-=======
     - pytest rllib_contrib/r2d2/tests/
-    - python rllib_contrib/r2d2/examples/r2d2_stateless_cartpole.py --run-as-test
->>>>>>> 67593a91
+    - python rllib_contrib/r2d2/examples/r2d2_stateless_cartpole.py --run-as-test