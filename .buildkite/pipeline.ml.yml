#ci:group=ML tests

- label: ":airplane: AIR tests (ray/air)"
  conditions: ["NO_WHEELS_REQUIRED", "RAY_CI_ML_AFFECTED"]
  instance_size: large
  commands:
    - cleanup() { if [ "${BUILDKITE_PULL_REQUEST}" = "false" ]; then ./ci/build/upload_build_info.sh; fi }; trap cleanup EXIT
    - DATA_PROCESSING_TESTING=1 INSTALL_HOROVOD=1 ./ci/env/install-dependencies.sh
    - ./ci/env/env_info.sh
    - bazel test --config=ci $(./ci/run/bazel_export_options) --build_tests_only --test_tag_filters=-gpu,-needs_credentials,-hdfs
      python/ray/air/...
    - bazel test --config=ci $(./ci/run/bazel_export_options) --build_tests_only --test_tag_filters=ray_air python/ray/data/...

- label: ":airplane: AIR/ML release smoke tests"
  conditions:
    [
        "NO_WHEELS_REQUIRED",
        "RAY_CI_RELEASE_TESTS_AFFECTED",
        "RAY_CI_ML_AFFECTED",
        "RAY_CI_PYTHON_AFFECTED",
    ]
  instance_size: large
  commands:
    - cleanup() { if [ "${BUILDKITE_PULL_REQUEST}" = "false" ]; then ./ci/build/upload_build_info.sh; fi }; trap cleanup EXIT
    - ./ci/env/env_info.sh
    - bazel test --config=ci $(./ci/run/bazel_export_options)
      --build_tests_only
      --test_tag_filters=team:ml
      release/...


- label: ":steam_locomotive: Train tests and examples"
  conditions: ["NO_WHEELS_REQUIRED", "RAY_CI_TRAIN_AFFECTED"]
  instance_size: large
  parallelism: 4
  commands:
    - cleanup() { if [ "${BUILDKITE_PULL_REQUEST}" = "false" ]; then ./ci/build/upload_build_info.sh; fi }; trap cleanup EXIT
    # Todo (krfricke): Move mosaicml to train-test-requirements.txt
    - pip install "mosaicml==0.12.1"
    - TRAIN_TESTING=1 DATA_PROCESSING_TESTING=1 INSTALL_HOROVOD=1 ./ci/env/install-dependencies.sh
    - ./ci/env/env_info.sh
    - ./ci/run/run_bazel_test_with_sharding.sh
      --config=ci $(./ci/run/bazel_export_options)
      --test_tag_filters=-gpu_only,-gpu,-minimal,-tune,-needs_credentials,-doctest
      python/ray/train/...

- label: ":steam_locomotive: :octopus: Train + Tune tests and examples"
  conditions: ["NO_WHEELS_REQUIRED", "RAY_CI_TRAIN_AFFECTED"]
  instance_size: medium
  commands:
    - cleanup() { if [ "${BUILDKITE_PULL_REQUEST}" = "false" ]; then ./ci/build/upload_build_info.sh; fi }; trap cleanup EXIT
    - TRAIN_TESTING=1 TUNE_TESTING=1 ./ci/env/install-dependencies.sh
    - ./ci/env/env_info.sh
    - bazel test --config=ci $(./ci/run/bazel_export_options) --build_tests_only --test_tag_filters=tune,-gpu_only,-ray_air,-gpu,-doctest python/ray/train/...

- label: ":brain: RLlib: Benchmarks (Torch 2.x)"
  conditions: ["NO_WHEELS_REQUIRED", "RAY_CI_RLLIB_AFFECTED"]
  instance_size: medium
  commands:
    - cleanup() { if [ "${BUILDKITE_PULL_REQUEST}" = "false" ]; then ./ci/build/upload_build_info.sh; fi }; trap cleanup EXIT
    - RLLIB_TESTING=1 ./ci/env/install-dependencies.sh
    - ./ci/env/env_info.sh
    # Install torch 2.x locally until we move to torch 2.x in the CI.
    - pip3 install torch torchvision torchaudio --index-url https://download.pytorch.org/whl/cu118
    - bazel test --config=ci $(./ci/run/bazel_export_options)
      --build_tests_only
      --test_tag_filters=torch_2.x_only_benchmark
      rllib/...

- label: ":brain: RLlib: Learning tests TF2-static-graph"
  conditions: ["NO_WHEELS_REQUIRED", "RAY_CI_RLLIB_AFFECTED"]
  parallelism: 3
  instance_size: large
  commands:
    - cleanup() { if [ "${BUILDKITE_PULL_REQUEST}" = "false" ]; then ./ci/build/upload_build_info.sh; fi }; trap cleanup EXIT
    - RLLIB_TESTING=1 ./ci/env/install-dependencies.sh
    - ./ci/env/env_info.sh
    - ./ci/run/run_bazel_test_with_sharding.sh --config=ci $(./ci/run/bazel_export_options)
      --build_tests_only
      --test_tag_filters=learning_tests_discrete,crashing_cartpole,stateless_cartpole,learning_tests_continuous,-fake_gpus,-torch_only,-tf2_only,-no_tf_static_graph
      --test_arg=--framework=tf rllib/...

- label: ":brain: RLlib: Learning tests TF2-eager-tracing"
  conditions: ["NO_WHEELS_REQUIRED", "RAY_CI_RLLIB_AFFECTED"]
  parallelism: 3
  instance_size: large
  commands:
    - cleanup() { if [ "${BUILDKITE_PULL_REQUEST}" = "false" ]; then ./ci/build/upload_build_info.sh; fi }; trap cleanup EXIT
    - RLLIB_TESTING=1 ./ci/env/install-dependencies.sh
    - ./ci/env/env_info.sh
    - ./ci/run/run_bazel_test_with_sharding.sh --config=ci $(./ci/run/bazel_export_options)
      --build_tests_only
      --test_tag_filters=learning_tests_discrete,learning_tests_continuous,crashing_cartpole,stateless_cartpole,-fake_gpus,-torch_only,-multi_gpu,-no_tf_eager_tracing
      --test_arg=--framework=tf2 rllib/...

- label: ":brain: RLlib: Learning tests PyTorch"
  conditions: ["NO_WHEELS_REQUIRED", "RAY_CI_RLLIB_AFFECTED"]
  parallelism: 3
  instance_size: large
  commands:
    - cleanup() { if [ "${BUILDKITE_PULL_REQUEST}" = "false" ]; then ./ci/build/upload_build_info.sh; fi }; trap cleanup EXIT
    - RLLIB_TESTING=1 ./ci/env/install-dependencies.sh
    - ./ci/env/env_info.sh
    - ./ci/run/run_bazel_test_with_sharding.sh --config=ci $(./ci/run/bazel_export_options)
      --build_tests_only
      --test_tag_filters=learning_tests_discrete,crashing_cartpole,stateless_cartpole,learning_tests_continuous,-fake_gpus,-tf_only,-tf2_only,-multi_gpu
      --test_arg=--framework=torch rllib/...

- label: ":brain: RLlib: Learning tests w/ 2 fake GPUs TF2-static-graph"
  conditions: ["NO_WHEELS_REQUIRED", "RAY_CI_RLLIB_DIRECTLY_AFFECTED"]
  instance_size: medium
  commands:
    - cleanup() { if [ "${BUILDKITE_PULL_REQUEST}" = "false" ]; then ./ci/build/upload_build_info.sh; fi }; trap cleanup EXIT
    - RLLIB_TESTING=1 ./ci/env/install-dependencies.sh
    - ./ci/env/env_info.sh
    - bazel test --config=ci $(./ci/run/bazel_export_options)
      --build_tests_only
      --test_tag_filters=fake_gpus,-torch_only,-tf2_only,-no_tf_static_graph,-multi_gpu
      --test_arg=--framework=tf
      rllib/...

# TODO: (sven) tf2 (eager) multi-GPU
- label: ":brain: RLlib: Learning tests w/ 2 fake GPUs PyTorch"
  conditions: ["NO_WHEELS_REQUIRED", "RAY_CI_RLLIB_DIRECTLY_AFFECTED"]
  instance_size: medium
  commands:
    - cleanup() { if [ "${BUILDKITE_PULL_REQUEST}" = "false" ]; then ./ci/build/upload_build_info.sh; fi }; trap cleanup EXIT
    - RLLIB_TESTING=1 ./ci/env/install-dependencies.sh
    - ./ci/env/env_info.sh
    - bazel test --config=ci $(./ci/run/bazel_export_options)
      --build_tests_only
      --test_tag_filters=fake_gpus,-tf_only,-tf2_only,-multi_gpu
      --test_arg=--framework=torch
      rllib/...

- label: ":brain: RLlib: Memory leak tests TF2-eager-tracing"
  conditions: ["NO_WHEELS_REQUIRED", "RAY_CI_RLLIB_AFFECTED"]
  instance_size: medium
  commands:
    - cleanup() { if [ "${BUILDKITE_PULL_REQUEST}" = "false" ]; then ./ci/build/upload_build_info.sh; fi }; trap cleanup EXIT
    - RLLIB_TESTING=1 ./ci/env/install-dependencies.sh
    - ./ci/env/env_info.sh
    - bazel test --config=ci $(./ci/run/bazel_export_options)
      --build_tests_only
      --test_tag_filters=memory_leak_tests,-flaky
      --test_arg=--framework=tf2
      rllib/...

- label: ":brain: RLlib: Memory leak tests PyTorch"
  conditions: ["NO_WHEELS_REQUIRED", "RAY_CI_RLLIB_AFFECTED"]
  instance_size: medium
  commands:
    - cleanup() { if [ "${BUILDKITE_PULL_REQUEST}" = "false" ]; then ./ci/build/upload_build_info.sh; fi }; trap cleanup EXIT
    - RLLIB_TESTING=1 ./ci/env/install-dependencies.sh
    - ./ci/env/env_info.sh
    - bazel test --config=ci $(./ci/run/bazel_export_options)
      --build_tests_only
      --test_tag_filters=memory_leak_tests,-flaky
      --test_arg=--framework=torch
      rllib/...

- label: ":brain: RLlib: Learning tests Pytorch (With Ray Data)"
  conditions: ["NO_WHEELS_REQUIRED", "RAY_CI_DATA_AFFECTED"]
  instance_size: large
  commands:
    # skip on master because we are running these test under all RLlib suites anyw/ay
    - if [ "$BUILDKITE_PULL_REQUEST" = "false" ]; then exit 0; fi
    - cleanup() { if [ "${BUILDKITE_PULL_REQUEST}" = "false" ]; then ./ci/build/upload_build_info.sh; fi }; trap cleanup EXIT
    - RLLIB_TESTING=1 ./ci/env/install-dependencies.sh
    - ./ci/env/env_info.sh
    - bazel test --config=ci $(./ci/run/bazel_export_options)
      --build_tests_only
      --test_tag_filters=learning_tests_with_ray_data,-multi_gpu,-gpu,-tf_only,-tf2_only
      --test_arg=--framework=torch
      rllib/...


- label: ":brain: RLlib: Learning tests TF2 (With Ray Data)"
  conditions: ["NO_WHEELS_REQUIRED", "RAY_CI_DATA_AFFECTED"]
  instance_size: large
  commands:
    # skip on master because we are running these test under all RLlib suites anyw/ay
    - if [ "$BUILDKITE_PULL_REQUEST" = "false" ]; then exit 0; fi
    - cleanup() { if [ "${BUILDKITE_PULL_REQUEST}" = "false" ]; then ./ci/build/upload_build_info.sh; fi }; trap cleanup EXIT
    - RLLIB_TESTING=1 ./ci/env/install-dependencies.sh
    - ./ci/env/env_info.sh
    - bazel test --config=ci $(./ci/run/bazel_export_options)
      --build_tests_only
      --test_tag_filters=learning_tests_with_ray_data,-multi_gpu,-gpu,-torch_only
      --test_arg=--framework=tf2
      rllib/...

- label: ":brain: RLlib: Unit-tests (With Ray Data)"
  conditions: ["NO_WHEELS_REQUIRED", "RAY_CI_DATA_AFFECTED"]
  instance_size: large
  commands:
    # skip on master because we are running these test under all RLlib suites anyw/ay
    - if [ "$BUILDKITE_PULL_REQUEST" = "false" ]; then exit 0; fi
    - cleanup() { if [ "${BUILDKITE_PULL_REQUEST}" = "false" ]; then ./ci/build/upload_build_info.sh; fi }; trap cleanup EXIT
    - RLLIB_TESTING=1 ./ci/env/install-dependencies.sh
    - ./ci/env/env_info.sh
    - bazel test --config=ci $(./ci/run/bazel_export_options)
      --build_tests_only
      --test_tag_filters=ray_data,-learning_tests_with_ray_data,-multi_gpu,-gpu
      rllib/...

- label: ":brain: RLlib: Algorithm, Model and other tests"
  conditions: ["NO_WHEELS_REQUIRED", "RAY_CI_RLLIB_DIRECTLY_AFFECTED"]
  parallelism: 4
  instance_size: large
  commands:
    - cleanup() { if [ "${BUILDKITE_PULL_REQUEST}" = "false" ]; then ./ci/build/upload_build_info.sh; fi }; trap cleanup EXIT
    - RLLIB_TESTING=1 ./ci/env/install-dependencies.sh
    - ./ci/env/env_info.sh
    - ./ci/run/run_bazel_test_with_sharding.sh --config=ci $(./ci/run/bazel_export_options)
      --build_tests_only
      --test_tag_filters=-learning_tests,-memory_leak_tests,-examples,-tests_dir,-documentation,-multi_gpu,-no_cpu,-torch_2.x_only_benchmark
      --test_env=RAY_USE_MULTIPROCESSING_CPU_COUNT=1 rllib/...

- label: ":brain: RLlib: RLModule tests"
  conditions: ["NO_WHEELS_REQUIRED", "RAY_CI_RLLIB_DIRECTLY_AFFECTED"]
  parallelism: 4
  instance_size: large
  commands:
    - cleanup() { if [ "${BUILDKITE_PULL_REQUEST}" = "false" ]; then ./ci/build/upload_build_info.sh; fi }; trap cleanup EXIT
    - RLLIB_TESTING=1 ./ci/env/install-dependencies.sh
    - ./ci/env/env_info.sh
    - ./ci/run/run_bazel_test_with_sharding.sh --config=ci $(./ci/run/bazel_export_options)
      --build_tests_only
      --test_tag_filters=rlm
      --test_env=RLLIB_ENABLE_RL_MODULE=1
      --test_env=RAY_USE_MULTIPROCESSING_CPU_COUNT=1 rllib/...

- label: ":brain: RLlib: Examples"
  conditions: ["NO_WHEELS_REQUIRED", "RAY_CI_RLLIB_AFFECTED"]
  parallelism: 5
  instance_size: large
  commands:
    - cleanup() { if [ "${BUILDKITE_PULL_REQUEST}" = "false" ]; then ./ci/build/upload_build_info.sh; fi }; trap cleanup EXIT
    - RLLIB_TESTING=1 ./ci/env/install-dependencies.sh
    - ./ci/env/env_info.sh
    - ./ci/run/run_bazel_test_with_sharding.sh --config=ci $(./ci/run/bazel_export_options) --build_tests_only
      --test_tag_filters=examples,-multi_gpu,-gpu --test_env=RAY_USE_MULTIPROCESSING_CPU_COUNT=1 rllib/...

- label: ":brain: RLlib: tests/ dir"
  conditions: ["NO_WHEELS_REQUIRED", "RAY_CI_RLLIB_DIRECTLY_AFFECTED"]
  parallelism: 2
  instance_size: large
  commands:
    - cleanup() { if [ "${BUILDKITE_PULL_REQUEST}" = "false" ]; then ./ci/build/upload_build_info.sh; fi }; trap cleanup EXIT
    - RLLIB_TESTING=1 ./ci/env/install-dependencies.sh
    - ./ci/env/env_info.sh
    - ./ci/run/run_bazel_test_with_sharding.sh --config=ci $(./ci/run/bazel_export_options) --build_tests_only
      --test_tag_filters=tests_dir,-multi_gpu --test_env=RAY_USE_MULTIPROCESSING_CPU_COUNT=1 rllib/...

- label: ":brain: RLlib: Documentation code/examples"
  conditions: ["NO_WHEELS_REQUIRED", "RAY_CI_RLLIB_DIRECTLY_AFFECTED"]
  instance_size: medium
  commands:
    - cleanup() { if [ "${BUILDKITE_PULL_REQUEST}" = "false" ]; then ./ci/build/upload_build_info.sh; fi }; trap cleanup EXIT
    - RLLIB_TESTING=1 ./ci/env/install-dependencies.sh
    - ./ci/env/env_info.sh
    - bazel test --config=ci $(./ci/run/bazel_export_options) --build_tests_only
      --test_tag_filters=documentation --test_env=RAY_USE_MULTIPROCESSING_CPU_COUNT=1
      rllib/...

- label: ":octopus: Tune tests and examples (small)"
  conditions: ["NO_WHEELS_REQUIRED", "RAY_CI_TUNE_AFFECTED"]
  instance_size: small
  parallelism: 3
  commands:
    - cleanup() { if [ "${BUILDKITE_PULL_REQUEST}" = "false" ]; then ./ci/build/upload_build_info.sh; fi }; trap cleanup EXIT
    - TUNE_TESTING=1 ./ci/env/install-dependencies.sh
    - ./ci/env/env_info.sh
    - ./ci/run/run_bazel_test_with_sharding.sh
      --config=ci $(./ci/run/bazel_export_options) --build_tests_only
      --test_tag_filters=-medium_instance,-soft_imports,-gpu_only,-rllib,-multinode
      python/ray/tune/...

- label: ":octopus: Tune tests and examples (medium)"
  conditions: ["NO_WHEELS_REQUIRED", "RAY_CI_TUNE_AFFECTED"]
  instance_size: medium
  commands:
    - cleanup() { if [ "${BUILDKITE_PULL_REQUEST}" = "false" ]; then ./ci/build/upload_build_info.sh; fi }; trap cleanup EXIT
    - TUNE_TESTING=1 DATA_PROCESSING_TESTING=1 ./ci/env/install-dependencies.sh
    - ./ci/env/env_info.sh
    - bazel test --config=ci $(./ci/run/bazel_export_options) --build_tests_only
      --test_tag_filters=medium_instance,-soft_imports,-gpu_only,-rllib,-multinode
      python/ray/tune/...

- label: ":octopus: :spiral_note_pad: New output: Tune tests and examples (small)"
  conditions: ["NO_WHEELS_REQUIRED", "RAY_CI_TUNE_AFFECTED"]
  instance_size: small
  parallelism: 3
  commands:
    - cleanup() { if [ "${BUILDKITE_PULL_REQUEST}" = "false" ]; then ./ci/build/upload_build_info.sh; fi }; trap cleanup EXIT
    - TUNE_TESTING=1 ./ci/env/install-dependencies.sh
    - ./ci/env/env_info.sh
    - ./ci/run/run_bazel_test_with_sharding.sh
      --config=ci $(./ci/run/bazel_export_options) --build_tests_only
      --test_tag_filters=-medium_instance,-soft_imports,-gpu_only,-rllib,-multinode
      --test_env=AIR_VERBOSITY=1
      python/ray/tune/...

- label: ":octopus: :spiral_note_pad: New output: Tune tests and examples (medium)"
  conditions: ["NO_WHEELS_REQUIRED", "RAY_CI_TUNE_AFFECTED"]
  instance_size: medium
  commands:
    - cleanup() { if [ "${BUILDKITE_PULL_REQUEST}" = "false" ]; then ./ci/build/upload_build_info.sh; fi }; trap cleanup EXIT
    - TUNE_TESTING=1 DATA_PROCESSING_TESTING=1 ./ci/env/install-dependencies.sh
    - ./ci/env/env_info.sh
    - bazel test --config=ci $(./ci/run/bazel_export_options) --build_tests_only
      --test_tag_filters=medium_instance,-soft_imports,-gpu_only,-rllib,-multinode
      --test_env=AIR_VERBOSITY=1
      python/ray/tune/...

- label: ":octopus: :brain: Tune tests and examples {using RLlib}"
  conditions: ["NO_WHEELS_REQUIRED", "RAY_CI_TUNE_AFFECTED", "RAY_CI_RLLIB_AFFECTED"]
  instance_size: large
  commands:
    - cleanup() { if [ "${BUILDKITE_PULL_REQUEST}" = "false" ]; then ./ci/build/upload_build_info.sh; fi }; trap cleanup EXIT
    - TUNE_TESTING=1 ./ci/env/install-dependencies.sh
    - ./ci/env/env_info.sh
    - bazel test --config=ci $(./ci/run/bazel_export_options) --build_tests_only --test_tag_filters=-gpu_only,rllib
      python/ray/tune/...

- label: ":octopus: ML library integrations tests and examples."
  conditions: ["NO_WHEELS_REQUIRED", "RAY_CI_TUNE_AFFECTED"]
  instance_size: small
  commands:
    - cleanup() { if [ "${BUILDKITE_PULL_REQUEST}" = "false" ]; then ./ci/build/upload_build_info.sh; fi }; trap cleanup EXIT
    - TUNE_TESTING=1 INSTALL_HOROVOD=1 ./ci/env/install-dependencies.sh
    - ./ci/env/env_info.sh
    - bazel test --config=ci $(./ci/run/bazel_export_options) --build_tests_only python/ray/tests/xgboost/...
    - bazel test --config=ci $(./ci/run/bazel_export_options) --build_tests_only python/ray/tests/horovod/...

### OLD EXECUTION PATH COMPATIBILITY TESTS


- label: ":octopus: :last_quarter_moon_with_face: Old execution path: Tune tests and examples (small)"
  conditions: ["NO_WHEELS_REQUIRED", "RAY_CI_TUNE_AFFECTED"]
  instance_size: small
  parallelism: 3
  commands:
    - cleanup() { if [ "${BUILDKITE_PULL_REQUEST}" = "false" ]; then ./ci/build/upload_build_info.sh; fi }; trap cleanup EXIT
    - TUNE_TESTING=1 ./ci/env/install-dependencies.sh
    - ./ci/env/env_info.sh
    - ./ci/run/run_bazel_test_with_sharding.sh
      --config=ci $(./ci/run/bazel_export_options) --build_tests_only
      --test_env=TUNE_NEW_EXECUTION=0
      --test_tag_filters=-medium_instance,-soft_imports,-gpu_only,-rllib,-multinode,-exclude_new_execution
      python/ray/tune/...

- label: ":octopus: :last_quarter_moon_with_face: Old execution path: Tune tests and examples (medium)"
  conditions: ["NO_WHEELS_REQUIRED", "RAY_CI_TUNE_AFFECTED"]
  instance_size: medium
  commands:
    - cleanup() { if [ "${BUILDKITE_PULL_REQUEST}" = "false" ]; then ./ci/build/upload_build_info.sh; fi }; trap cleanup EXIT
    - TUNE_TESTING=1 DATA_PROCESSING_TESTING=1 ./ci/env/install-dependencies.sh
    - ./ci/env/env_info.sh
    - bazel test --config=ci $(./ci/run/bazel_export_options) --build_tests_only
      --test_env=TUNE_NEW_EXECUTION=0
      --test_tag_filters=medium_instance,-soft_imports,-gpu_only,-rllib,-multinode,-exclude_new_execution
      python/ray/tune/...

- label: ":octopus: :brain: :last_quarter_moon_with_face: Old execution path: Tune tests and examples {using RLlib}"
  conditions: ["NO_WHEELS_REQUIRED", "RAY_CI_TUNE_AFFECTED", "RAY_CI_RLLIB_AFFECTED"]
  instance_size: large
  commands:
    - cleanup() { if [ "${BUILDKITE_PULL_REQUEST}" = "false" ]; then ./ci/build/upload_build_info.sh; fi }; trap cleanup EXIT
    - TUNE_TESTING=1 ./ci/env/install-dependencies.sh
    - ./ci/env/env_info.sh
    - bazel test --config=ci $(./ci/run/bazel_export_options) --build_tests_only
      --test_env=TUNE_NEW_EXECUTION=0
      --test_tag_filters=-gpu_only,rllib,-exclude_new_execution python/ray/tune/...

- label: ":octopus: :last_quarter_moon_with_face: Old execution path: ML library integrations tests and examples. Python 3.7"
  conditions: ["NO_WHEELS_REQUIRED", "RAY_CI_TUNE_AFFECTED"]
  instance_size: small
  commands:
    - cleanup() { if [ "${BUILDKITE_PULL_REQUEST}" = "false" ]; then ./ci/build/upload_build_info.sh; fi }; trap cleanup EXIT
    - TUNE_TESTING=1 INSTALL_HOROVOD=1 ./ci/env/install-dependencies.sh
    - ./ci/env/env_info.sh
    - bazel test --config=ci $(./ci/run/bazel_export_options) --build_tests_only --test_env=TUNE_NEW_EXECUTION=1 python/ray/tests/xgboost/...
    - bazel test --config=ci $(./ci/run/bazel_export_options) --build_tests_only --test_env=TUNE_NEW_EXECUTION=1 python/ray/tests/horovod/...


# TODO(amogkam): Re-enable Ludwig tests after Ludwig supports Ray 2.0
#- label: ":octopus: Ludwig tests and examples. Python 3.7"
#  conditions: ["NO_WHEELS_REQUIRED", "RAY_CI_TUNE_AFFECTED"]
#  commands:
#    - cleanup() { if [ "${BUILDKITE_PULL_REQUEST}" = "false" ]; then ./ci/build/upload_build_info.sh; fi }; trap cleanup EXIT
#    - INSTALL_LUDWIG=1 INSTALL_HOROVOD=1 ./ci/env/install-dependencies.sh
#    - bazel test --config=ci $(./ci/run/bazel_export_options) --build_tests_only python/ray/tests/ludwig/...

- label: ":tropical_fish: ML Libraries w/ Ray Client Examples (Python 3.7)."
  conditions: ["NO_WHEELS_REQUIRED", "RAY_CI_TUNE_AFFECTED"]
  instance_size: medium
  commands:
    - cleanup() { if [ "${BUILDKITE_PULL_REQUEST}" = "false" ]; then ./ci/build/upload_build_info.sh; fi }; trap cleanup EXIT
    - TUNE_TESTING=1 DATA_PROCESSING_TESTING=1 INSTALL_HOROVOD=1 ./ci/env/install-dependencies.sh
    - ./ci/env/env_info.sh
    - bazel test --config=ci $(./ci/run/bazel_export_options) --build_tests_only --test_tag_filters=client --test_env=RAY_CLIENT_MODE=1 python/ray/util/dask/...
    - bazel test --config=ci $(./ci/run/bazel_export_options) --build_tests_only --test_tag_filters=client python/ray/tune/...

- label: ":potable_water: Dataset library integrations tests and examples"
  conditions: ["NO_WHEELS_REQUIRED", "RAY_CI_PYTHON_AFFECTED"]
  instance_size: medium
  commands:
    - cleanup() { if [ "${BUILDKITE_PULL_REQUEST}" = "false" ]; then ./ci/build/upload_build_info.sh; fi }; trap cleanup EXIT
    - DATA_PROCESSING_TESTING=1 ./ci/env/install-dependencies.sh
    - ./ci/env/env_info.sh
     - bazel test --config=ci $(./ci/run/bazel_export_options) --build_tests_only python/ray/tests/modin/...
    # Dask tests and examples.
    - bazel test --config=ci $(./ci/run/bazel_export_options) --build_tests_only --test_tag_filters=-client python/ray/util/dask/...

- label: ":potable_water: Dataset datasource integration tests"
  conditions: ["NO_WHEELS_REQUIRED", "RAY_CI_PYTHON_AFFECTED", "RAY_CI_DATA_AFFECTED"]
  commands:
    - cleanup() { if [ "${BUILDKITE_PULL_REQUEST}" = "false" ]; then ./ci/build/upload_build_info.sh; fi }; trap cleanup EXIT
    - ./ci/env/install-java.sh
    - DATA_PROCESSING_TESTING=1 ARROW_VERSION=9.* ARROW_MONGO_VERSION=0.5.* ./ci/env/install-dependencies.sh
    - ./ci/env/env_info.sh
    - sudo apt-get purge -y mongodb*
    - sudo apt-get install -y mongodb
    - sudo rm -rf /var/lib/mongodb/mongod.lock
    - sudo service mongodb start
    - bazel test --config=ci $(./ci/run/bazel_export_options) --build_tests_only --test_tag_filters=data_integration,-doctest python/ray/data/...
    - sudo service mongodb stop
    - sudo apt-get purge -y mongodb*

- label: "Data tests (bulk executor)"
  conditions: ["NO_WHEELS_REQUIRED", "RAY_CI_DATA_AFFECTED"]
  instance_size: medium
  parallelism: 3
  commands:
    - cleanup() { if [ "${BUILDKITE_PULL_REQUEST}" = "false" ]; then ./ci/build/upload_build_info.sh; fi }; trap cleanup EXIT
    - DATA_PROCESSING_TESTING=1 ARROW_VERSION=12.* ./ci/env/install-dependencies.sh
    - ./ci/env/env_info.sh
    - ./ci/run/run_bazel_test_with_sharding.sh --config=ci $(./ci/run/bazel_export_options) --action_env=RAY_DATA_USE_STREAMING_EXECUTOR=1 --build_tests_only --test_tag_filters=-data_integration,-doctest python/ray/data/...
    - ./ci/run/run_bazel_test_with_sharding.sh --config=ci $(./ci/run/bazel_export_options) --action_env=RAY_DATA_USE_STREAMING_EXECUTOR=1 --build_tests_only --test_tag_filters=ray_data,-doctest python/ray/air/...

- label: "Data tests (Arrow nightly)"
  conditions: ["NO_WHEELS_REQUIRED", "RAY_CI_PYTHON_AFFECTED", "RAY_CI_DATA_AFFECTED"]
  instance_size: medium
  parallelism: 3
  commands:
    - cleanup() { if [ "${BUILDKITE_PULL_REQUEST}" = "false" ]; then ./ci/build/upload_build_info.sh; fi }; trap cleanup EXIT
    - DATA_PROCESSING_TESTING=1 ARROW_VERSION=nightly ./ci/env/install-dependencies.sh
    - ./ci/env/env_info.sh
    - ./ci/run/run_bazel_test_with_sharding.sh --config=ci $(./ci/run/bazel_export_options) --build_tests_only --test_tag_filters=-data_integration,-doctest python/ray/data/...
    - ./ci/run/run_bazel_test_with_sharding.sh --config=ci $(./ci/run/bazel_export_options) --build_tests_only --test_tag_filters=ray_data,-doctest python/ray/air/...

- label: "Data tests (Arrow 12)"
  conditions: ["NO_WHEELS_REQUIRED", "RAY_CI_PYTHON_AFFECTED", "RAY_CI_DATA_AFFECTED"]
  instance_size: medium
  parallelism: 3
  commands:
    - cleanup() { if [ "${BUILDKITE_PULL_REQUEST}" = "false" ]; then ./ci/build/upload_build_info.sh; fi }; trap cleanup EXIT
    - DATA_PROCESSING_TESTING=1 ARROW_VERSION=12.* ./ci/env/install-dependencies.sh
    - ./ci/env/env_info.sh
    - ./ci/run/run_bazel_test_with_sharding.sh --config=ci $(./ci/run/bazel_export_options) --build_tests_only --test_tag_filters=-data_integration,-doctest python/ray/data/...
    - ./ci/run/run_bazel_test_with_sharding.sh --config=ci $(./ci/run/bazel_export_options) --build_tests_only --test_tag_filters=ray_data,-doctest python/ray/air/...

- label: "Data tests (Arrow 6)"
  conditions: ["NO_WHEELS_REQUIRED", "RAY_CI_PYTHON_AFFECTED", "RAY_CI_DATA_AFFECTED"]
  instance_size: medium
  parallelism: 3
  commands:
    - cleanup() { if [ "${BUILDKITE_PULL_REQUEST}" = "false" ]; then ./ci/build/upload_build_info.sh; fi }; trap cleanup EXIT
    - DATA_PROCESSING_TESTING=1 ARROW_VERSION=6.* ./ci/env/install-dependencies.sh
    - ./ci/env/env_info.sh
    - ./ci/run/run_bazel_test_with_sharding.sh --config=ci $(./ci/run/bazel_export_options) --build_tests_only --test_tag_filters=-data_integration,-doctest python/ray/data/...
    - ./ci/run/run_bazel_test_with_sharding.sh --config=ci $(./ci/run/bazel_export_options) --build_tests_only --test_tag_filters=ray_data,-doctest python/ray/air/...

- label: "Workflow tests"
  conditions: ["RAY_CI_PYTHON_AFFECTED", "RAY_CI_WORKFLOW_AFFECTED"]
  instance_size: medium
  commands:
    - cleanup() { if [ "${BUILDKITE_PULL_REQUEST}" = "false" ]; then ./ci/build/upload_build_info.sh; fi }; trap cleanup EXIT
    - DATA_PROCESSING_TESTING=1 ./ci/env/install-dependencies.sh
    - ./ci/env/env_info.sh
    - bazel test --config=ci $(./ci/run/bazel_export_options) --build_tests_only python/ray/workflow/...

- label: ":book: Doc tests and examples (excluding Ray AIR examples)"
  # Todo: check if we can modify the examples to use Ray with fewer CPUs.
  conditions:
    ["RAY_CI_PYTHON_AFFECTED", "RAY_CI_TUNE_AFFECTED", "RAY_CI_DOC_AFFECTED", "RAY_CI_SERVE_AFFECTED", "RAY_CI_ML_AFFECTED"]
  instance_size: large
  commands:
    - cleanup() { if [ "${BUILDKITE_PULL_REQUEST}" = "false" ]; then ./ci/build/upload_build_info.sh; fi }; trap cleanup EXIT
    - DOC_TESTING=1 INSTALL_HOROVOD=1 ./ci/env/install-dependencies.sh
    # TODO (shrekris-anyscale): Remove transformers after core transformer
    # requirement is upgraded
    - pip install "transformers==4.30.2"
    - ./ci/env/env_info.sh
    - bazel test --config=ci $(./ci/run/bazel_export_options) --build_tests_only --test_tag_filters=-timeseries_libs,-external,-ray_air,-gpu,-post_wheel_build,-doctest,-datasets_train,-highly_parallel doc/...

- label: ":book: Doc tests and examples with time series libraries"
  conditions:
    ["RAY_CI_PYTHON_AFFECTED", "RAY_CI_TUNE_AFFECTED", "RAY_CI_DOC_AFFECTED", "RAY_CI_SERVE_AFFECTED", "RAY_CI_ML_AFFECTED"]
  instance_size: small
  commands:
    - cleanup() { if [ "${BUILDKITE_PULL_REQUEST}" = "false" ]; then ./ci/build/upload_build_info.sh; fi }; trap cleanup EXIT
    - DOC_TESTING=1 INSTALL_TIMESERIES_LIBS=1 ./ci/env/install-dependencies.sh
    - ./ci/env/env_info.sh
    - bazel test --config=ci $(./ci/run/bazel_export_options) --build_tests_only --test_tag_filters=timeseries_libs,-external,-gpu,-post_wheel_build,-doctest doc/...

- label: ":book: :airplane: Ray AIR examples"
  # Todo: check if this could be a medium test. Last time it failed because of dependency issues.
  conditions:
    ["RAY_CI_PYTHON_AFFECTED", "RAY_CI_TUNE_AFFECTED", "RAY_CI_DOC_AFFECTED", "RAY_CI_SERVE_AFFECTED", "RAY_CI_ML_AFFECTED"]
  instance_size: large
  commands:
    - cleanup() { if [ "${BUILDKITE_PULL_REQUEST}" = "false" ]; then ./ci/build/upload_build_info.sh; fi }; trap cleanup EXIT
    - DOC_TESTING=1 ./ci/env/install-dependencies.sh
    - ./ci/env/env_info.sh
    - bazel test --config=ci $(./ci/run/bazel_export_options) --build_tests_only --test_tag_filters=ray_air,-external,-timeseries_libs,-needs_credentials,-gpu,-post_wheel_build,-doctest doc/...

- label: ":book: Doc examples with authentication "
  conditions: ["NO_WHEELS_REQUIRED", "RAY_CI_BRANCH_BUILD"]
  instance_size: medium
  commands:
    - if [ "$BUILDKITE_PULL_REQUEST" != "false" ]; then exit 0; fi
    - cleanup() { if [ "${BUILDKITE_PULL_REQUEST}" = "false" ]; then ./ci/build/upload_build_info.sh; fi }; trap cleanup EXIT
    - DOC_TESTING=1 ./ci/env/install-dependencies.sh
    - ./ci/env/env_info.sh
    - python ./ci/env/setup_credentials.py wandb comet_ml
    - bazel test --config=ci $(./ci/run/bazel_export_options) --build_tests_only --test_tag_filters=needs_credentials,-external,-timeseries_libs,-gpu,-post_wheel_build,-doctest doc/...

- label: ":book: Doc examples for external code "
  conditions: ["RAY_CI_PYTHON_AFFECTED", "RAY_CI_TUNE_AFFECTED", "RAY_CI_DOC_AFFECTED", "RAY_CI_SERVE_AFFECTED", "RAY_CI_ML_AFFECTED"]
  instance_size: large
  commands:
    - cleanup() { if [ "${BUILDKITE_PULL_REQUEST}" = "false" ]; then ./ci/build/upload_build_info.sh; fi }; trap cleanup EXIT
    - DOC_TESTING=1 ./ci/env/install-dependencies.sh
    - ./ci/env/env_info.sh
    - bazel test --config=ci $(./ci/run/bazel_export_options) --build_tests_only --test_tag_filters=external,-timeseries_libs,-gpu,-post_wheel_build,-doctest doc/...


- label: ":exploding_death_star: RLlib Contrib: A3C Tests"
  conditions: ["NO_WHEELS_REQUIRED", "RAY_CI_RLLIB_CONTRIB_AFFECTED"]
  commands:
    - cleanup() { if [ "${BUILDKITE_PULL_REQUEST}" = "false" ]; then ./ci/build/upload_build_info.sh; fi }; trap cleanup EXIT
    - (cd rllib_contrib/a3c && pip install -r requirements.txt && pip install -e .)
    - ./ci/env/env_info.sh
    - pytest rllib_contrib/a3c/tests/test_a3c.py

- label: ":exploding_death_star: RLlib Contrib: MAML Tests"
  conditions: ["NO_WHEELS_REQUIRED", "RAY_CI_RLLIB_CONTRIB_AFFECTED"]
  commands:
    - cleanup() { if [ "${BUILDKITE_PULL_REQUEST}" = "false" ]; then ./ci/build/upload_build_info.sh; fi }; trap cleanup EXIT

    # Install mujoco necessary for the testing environments
    - sudo apt install libosmesa6-dev libgl1-mesa-glx libglfw3 patchelf -y
    - wget https://mujoco.org/download/mujoco210-linux-x86_64.tar.gz
    - mkdir /root/.mujoco
    - mv mujoco210-linux-x86_64.tar.gz /root/.mujoco/.
    - (cd /root/.mujoco && tar -xf /root/.mujoco/mujoco210-linux-x86_64.tar.gz)
    - echo 'export LD_LIBRARY_PATH=$LD_LIBRARY_PATH:/root/.mujoco/mujoco210/bin' >> /root/.bashrc
    - source /root/.bashrc

    - (cd rllib_contrib/maml && pip install -r requirements.txt && pip install -e .)
    - ./ci/env/env_info.sh
    - pytest rllib_contrib/maml/tests/test_maml.py

<<<<<<< HEAD
- label: ":exploding_death_star: RLlib Contrib: APEX DQN Tests"
  conditions: ["NO_WHEELS_REQUIRED", "RAY_CI_RLLIB_CONTRIB_AFFECTED"]
  commands:
    - cleanup() { if [ "${BUILDKITE_PULL_REQUEST}" = "false" ]; then ./ci/build/upload_build_info.sh; fi }; trap cleanup EXIT
    - (cd rllib_contrib/apex_dqn && pip install -r requirements.txt && pip install -e .)
    - ./ci/env/env_info.sh
    - pytest rllib_contrib/apex_dqn/tests/
    - python rllib_contrib/apex_dqn/examples/apex_dqn_cartpole_v1.py --run-as-test
=======
- label: ":exploding_death_star: RLlib Contrib: A2C Tests"
  conditions: ["NO_WHEELS_REQUIRED", "RAY_CI_RLLIB_CONTRIB_AFFECTED"]
  commands:
    - cleanup() { if [ "${BUILDKITE_PULL_REQUEST}" = "false" ]; then ./ci/build/upload_build_info.sh; fi }; trap cleanup EXIT
    - (cd rllib_contrib/a2c && pip install -r requirements.txt && pip install -e .)
    - ./ci/env/env_info.sh
    - pytest rllib_contrib/a2c/tests/
    - python rllib_contrib/a2c/examples/a2c_cartpole_v1.py --run-as-test

- label: ":exploding_death_star: RLlib Contrib: R2D2 Tests"
  conditions: ["NO_WHEELS_REQUIRED", "RAY_CI_RLLIB_CONTRIB_AFFECTED"]
  commands:
    - cleanup() { if [ "${BUILDKITE_PULL_REQUEST}" = "false" ]; then ./ci/build/upload_build_info.sh; fi }; trap cleanup EXIT
    - (cd rllib_contrib/r2d2 && pip install -r requirements.txt && pip install -e .)
    - ./ci/env/env_info.sh
    - pytest rllib_contrib/r2d2/tests/
    - python rllib_contrib/r2d2/examples/r2d2_stateless_cartpole.py --run-as-test

- label: ":exploding_death_star: RLlib Contrib: DDPG Tests"
  conditions: ["NO_WHEELS_REQUIRED", "RAY_CI_RLLIB_CONTRIB_AFFECTED"]
  commands:
    - cleanup() { if [ "${BUILDKITE_PULL_REQUEST}" = "false" ]; then ./ci/build/upload_build_info.sh; fi }; trap cleanup EXIT
    - (cd rllib_contrib/ddpg && pip install -r requirements.txt && pip install -e .)
    - ./ci/env/env_info.sh
    - pytest rllib_contrib/ddpg/tests/
    - python rllib_contrib/ddpg/examples/ddpg_pendulum_v1.py --run-as-test
>>>>>>> 68a80e1a
<|MERGE_RESOLUTION|>--- conflicted
+++ resolved
@@ -564,7 +564,6 @@
     - ./ci/env/env_info.sh
     - pytest rllib_contrib/maml/tests/test_maml.py
 
-<<<<<<< HEAD
 - label: ":exploding_death_star: RLlib Contrib: APEX DQN Tests"
   conditions: ["NO_WHEELS_REQUIRED", "RAY_CI_RLLIB_CONTRIB_AFFECTED"]
   commands:
@@ -573,7 +572,7 @@
     - ./ci/env/env_info.sh
     - pytest rllib_contrib/apex_dqn/tests/
     - python rllib_contrib/apex_dqn/examples/apex_dqn_cartpole_v1.py --run-as-test
-=======
+
 - label: ":exploding_death_star: RLlib Contrib: A2C Tests"
   conditions: ["NO_WHEELS_REQUIRED", "RAY_CI_RLLIB_CONTRIB_AFFECTED"]
   commands:
@@ -599,5 +598,4 @@
     - (cd rllib_contrib/ddpg && pip install -r requirements.txt && pip install -e .)
     - ./ci/env/env_info.sh
     - pytest rllib_contrib/ddpg/tests/
-    - python rllib_contrib/ddpg/examples/ddpg_pendulum_v1.py --run-as-test
->>>>>>> 68a80e1a
+    - python rllib_contrib/ddpg/examples/ddpg_pendulum_v1.py --run-as-test