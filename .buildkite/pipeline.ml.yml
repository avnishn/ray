--- conflicted
+++ resolved
@@ -504,7 +504,6 @@
   commands:
     - cleanup() { if [ "${BUILDKITE_PULL_REQUEST}" = "false" ]; then ./ci/build/upload_build_info.sh; fi }; trap cleanup EXIT
 
-<<<<<<< HEAD
     # Install mujoco necessary for the testing environments
     - conda deactivate
     - conda create -n rllib_contrib python=3.9 -y
@@ -515,9 +514,6 @@
     - mv mujoco210-linux-x86_64.tar.gz /root/.mujoco/.
     - (cd /root/.mujoco && tar -xf /root/.mujoco/mujoco210-linux-x86_64.tar.gz)
     - export LD_LIBRARY_PATH=$LD_LIBRARY_PATH:/root/.mujoco/mujoco210/bin
-=======
->>>>>>> 769afd1f
-    - source /root/.bashrc
     - (cd rllib_contrib/maml && pip install -r requirements.txt && pip install -e .)
     - ./ci/env/env_info.sh
     - pytest rllib_contrib/maml/tests/test_maml.py
