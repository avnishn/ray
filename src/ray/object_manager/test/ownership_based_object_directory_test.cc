--- conflicted
+++ resolved
@@ -84,52 +84,6 @@
   int batch_sent = 0;
 };
 
-<<<<<<< HEAD
-class MockNodeInfoAccessor : public gcs::NodeInfoAccessor {
- public:
-  MockNodeInfoAccessor() {}
-  ~MockNodeInfoAccessor() = default;
-
-  MOCK_METHOD2(RegisterSelf, Status(const rpc::GcsNodeInfo &local_node_info,
-                                    const gcs::StatusCallback &callback));
-  MOCK_METHOD0(UnregisterSelf, Status());
-
-  MOCK_CONST_METHOD0(GetSelfId, const NodeID &());
-
-  MOCK_CONST_METHOD0(GetSelfInfo, const rpc::GcsNodeInfo &());
-
-  MOCK_METHOD2(AsyncRegister, Status(const rpc::GcsNodeInfo &node_info,
-                                     const gcs::StatusCallback &callback));
-
-  MOCK_METHOD2(AsyncUnregister,
-               Status(const NodeID &node_id, const gcs::StatusCallback &callback));
-
-  MOCK_METHOD1(AsyncGetAll,
-               Status(const gcs::MultiItemCallback<rpc::GcsNodeInfo> &callback));
-
-  MOCK_METHOD2(AsyncSubscribeToNodeChange,
-               Status(const gcs::SubscribeCallback<NodeID, rpc::GcsNodeInfo> &subscribe,
-                      const gcs::StatusCallback &done));
-
-  MOCK_CONST_METHOD2(Get, absl::optional<rpc::GcsNodeInfo>(const NodeID &node_id,
-                                                           bool filter_dead_nodes));
-
-  MOCK_CONST_METHOD0(GetAll, const std::unordered_map<NodeID, rpc::GcsNodeInfo> &());
-
-  MOCK_CONST_METHOD1(IsRemoved, bool(const NodeID &node_id));
-
-  MOCK_METHOD2(AsyncReportHeartbeat,
-               Status(const std::shared_ptr<rpc::HeartbeatTableData> &data_ptr,
-                      const gcs::StatusCallback &callback));
-
-  MOCK_METHOD1(AsyncResubscribe, void(bool is_pubsub_server_restarted));
-
-  MOCK_METHOD1(AsyncGetInternalConfig,
-               Status(const gcs::OptionalItemCallback<std::string> &callback));
-};
-
-=======
->>>>>>> cd22a7d1
 class MockGcsClient : public gcs::GcsClient {
  public:
   MockGcsClient(gcs::GcsClientOptions options,
