--- conflicted
+++ resolved
@@ -96,14 +96,7 @@
 class DirectActorSubmitterTest : public ::testing::Test {
  public:
   DirectActorSubmitterTest()
-<<<<<<< HEAD
       : client_pool_(
-=======
-      : worker_client_(std::shared_ptr<MockWorkerClient>(new MockWorkerClient())),
-        store_(std::shared_ptr<CoreWorkerMemoryStore>(new CoreWorkerMemoryStore())),
-        task_finisher_(std::make_shared<MockTaskFinisherInterface>()),
-        submitter_(
->>>>>>> cd22a7d1
             std::make_shared<rpc::CoreWorkerClientPool>([&](const rpc::Address &addr) {
               num_clients_connected_++;
               return worker_client_;
