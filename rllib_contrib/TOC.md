# Algorithms


* [A3C](./a3c)
* [MAML](./maml)
<<<<<<< HEAD
* [APEX DQN](./apex_dqn/)
=======
* [Alpha Star](./alpha_star)
>>>>>>> ce3116f4
* [A2C](./a2c)
* [DDPG](./ddpg)
* [R2D2](./r2d2)




# Example Use-cases

* [Using TF-GNN for encoding graph spaces in RLlib using Tensorflow](https://github.com/kk-55/tf-gnn-example-for-rllib)<|MERGE_RESOLUTION|>--- conflicted
+++ resolved
@@ -2,16 +2,12 @@
 
 
 * [A3C](./a3c)
+* [A2C](./a2c)
+* [Alpha Star](./alpha_star)
+* [APEX DQN](./apex_dqn/)
+* [DDPG](./ddpg)
 * [MAML](./maml)
-<<<<<<< HEAD
-* [APEX DQN](./apex_dqn/)
-=======
-* [Alpha Star](./alpha_star)
->>>>>>> ce3116f4
-* [A2C](./a2c)
-* [DDPG](./ddpg)
 * [R2D2](./r2d2)
-
 
 
 
