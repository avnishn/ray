--- conflicted
+++ resolved
@@ -5,14 +5,10 @@
 * [A2C](./a2c)
 * [Alpha Star](./alpha_star)
 * [APEX DQN](./apex_dqn/)
+* [CRR](./crr)
 * [DDPG](./ddpg)
 * [MAML](./maml)
-<<<<<<< HEAD
-* [CRR](./crr)
-
-=======
 * [R2D2](./r2d2)
->>>>>>> 67593a91
 
 
 
