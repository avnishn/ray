--- conflicted
+++ resolved
@@ -3,11 +3,9 @@
 
 * [A3C](./a3c)
 * [MAML](./maml)
-<<<<<<< HEAD
 * [A2C](./a2c)
-=======
 * [DDPG](./ddpg)
->>>>>>> 61401dad
+* [R2D2](./r2d2)
 
 
 
