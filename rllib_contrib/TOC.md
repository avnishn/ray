# Algorithms


* [A2C](./a2c)
* [A3C](./a3c)
* [AlphaStar](./alpha_star)
* [AlphaZero](./alpha_zero)
* [APEX-DDPG][./apex_ddpg]
* [APEX DQN](./apex_dqn/)
* [Bandit](./bandit)
* [CRR](./crr)
* [DDPG](./ddpg)
<<<<<<< HEAD
* [ES](./es)
* [LeelaChessZero](./leela_chess_zero)
=======
* [Decision Transformer](./dt)
>>>>>>> 68ad265f
* [MAML](./maml)
* [MBMPO](./mbmpo)
* [PG](./pg)
* [QMIX](./qmix)
* [R2D2](./r2d2)
* [SimpleQ](./simple_q)
* [SlateQ](./slate_q)
* [TD3](./td3)



# Example Use-cases

* [Using TF-GNN for encoding graph spaces in RLlib using Tensorflow](https://github.com/kk-55/tf-gnn-example-for-rllib)<|MERGE_RESOLUTION|>--- conflicted
+++ resolved
@@ -9,13 +9,10 @@
 * [APEX DQN](./apex_dqn/)
 * [Bandit](./bandit)
 * [CRR](./crr)
+* [Decision Transformer](./dt)
 * [DDPG](./ddpg)
-<<<<<<< HEAD
 * [ES](./es)
 * [LeelaChessZero](./leela_chess_zero)
-=======
-* [Decision Transformer](./dt)
->>>>>>> 68ad265f
 * [MAML](./maml)
 * [MBMPO](./mbmpo)
 * [PG](./pg)
